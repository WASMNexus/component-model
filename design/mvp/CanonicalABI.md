# Canonical ABI Explainer

This document defines the Canonical ABI used to convert between the values and
functions of components in the Component Model and the values and functions
of modules in Core WebAssembly. See the [AST explainer](Explainer.md) for a
walkthrough of the static structure of a component and the
[async explainer](Async.md) for a high-level description of the async model
being specified here.

* [Supporting definitions](#supporting-definitions)
  * [Lifting and Lowering Context](#lifting-and-lowering-context)
  * [Canonical ABI Options](#canonical-abi-options)
  * [Runtime State](#runtime-state)
    * [Component Instance State](#component-instance-state)
    * [Table State](#table-state)
    * [Resource State](#resource-state)
    * [Buffer State](#buffer-state)
    * [Task State](#task-state)
    * [Waitable State](#waitable-state)
    * [Subtask State](#subtask-state)
    * [Stream State](#stream-state)
    * [Future State](#future-state)
  * [Despecialization](#despecialization)
  * [Type Predicates](#type-predicates)
  * [Alignment](#alignment)
  * [Element Size](#element-size)
  * [Loading](#loading)
  * [Storing](#storing)
  * [Flattening](#flattening)
  * [Flat Lifting](#flat-lifting)
  * [Flat Lowering](#flat-lowering)
  * [Lifting and Lowering Values](#lifting-and-lowering-values)
* [Canonical definitions](#canonical-definitions)
  * [`canonopt` Validation](#canonopt-validation)
  * [`canon lift`](#canon-lift)
  * [`canon lower`](#canon-lower)
  * [`canon resource.new`](#canon-resourcenew)
  * [`canon resource.drop`](#canon-resourcedrop)
  * [`canon resource.rep`](#canon-resourcerep)
  * [`canon context.get`](#-canon-contextget) 🔀
  * [`canon context.set`](#-canon-contextset) 🔀
  * [`canon backpressure.set`](#-canon-backpressureset) 🔀
  * [`canon task.return`](#-canon-taskreturn) 🔀
  * [`canon yield`](#-canon-yield) 🔀
  * [`canon waitable-set.new`](#-canon-waitable-setnew) 🔀
  * [`canon waitable-set.wait`](#-canon-waitable-setwait) 🔀
  * [`canon waitable-set.poll`](#-canon-waitable-setpoll) 🔀
  * [`canon waitable-set.drop`](#-canon-waitable-setdrop) 🔀
  * [`canon waitable.join`](#-canon-waitablejoin) 🔀
  * [`canon subtask.drop`](#-canon-subtaskdrop) 🔀
  * [`canon {stream,future}.new`](#-canon-streamfuturenew) 🔀
  * [`canon {stream,future}.{read,write}`](#-canon-streamfuturereadwrite) 🔀
  * [`canon {stream,future}.cancel-{read,write}`](#-canon-streamfuturecancel-readwrite) 🔀
  * [`canon {stream,future}.close-{readable,writable}`](#-canon-streamfutureclose-readablewritable) 🔀
  * [`canon error-context.new`](#-canon-error-contextnew) 🔀
  * [`canon error-context.debug-message`](#-canon-error-contextdebug-message) 🔀
  * [`canon error-context.drop`](#-canon-error-contextdrop) 🔀
  * [`canon thread.spawn_ref`](#-canon-threadspawn_ref) 🧵
  * [`canon thread.spawn_indirect`](#-canon-threadspawn_indirect) 🧵
  * [`canon thread.available_parallelism`](#-canon-threadavailable_parallelism) 🧵

## Supporting definitions

The Canonical ABI specifies, for each component function signature, a
corresponding core function signature and the process for reading
component-level values into and out of linear memory. While a full formal
specification would specify the Canonical ABI in terms of macro-expansion into
Core WebAssembly instructions augmented with a new set of (spec-internal)
[administrative instructions], the informal presentation here instead specifies
the process in terms of Python code that would be logically executed at
validation- and run-time by a component model implementation. The Python code
is presented by interleaving definitions with descriptions and eliding some
boilerplate. For a complete listing of all Python definitions in a single
executable file with a small unit test suite, see the
[`canonical-abi`](canonical-abi/) directory.

The convention followed by the Python code below is that all traps are raised
by explicit `trap()`/`trap_if()` calls; Python `assert()` statements should
never fire and are only included as hints to the reader. Similarly, there
should be no uncaught Python exceptions.

While the Python code for lifting and lowering values appears to create an
intermediate copy when lifting linear memory into high-level Python values, a
real implementation should be able to fuse lifting and lowering into a single
direct copy from the source linear memory into the destination linear memory.
Similarly, while the Python code specifies [async](Async.md) using Python's
[`asyncio`] library, a real implementation is expected to implement this
specified behavior using other lower-level concurrency primitives such as
fibers or Core WebAssembly [stack-switching].

Lastly, independently of Python, the Canonical ABI defined below assumes that
out-of-memory conditions (such as `memory.grow` returning `-1` from within
`realloc`) will trap (via `unreachable`). This significantly simplifies the
Canonical ABI by avoiding the need to support the complicated protocols
necessary to support recovery in the middle of nested allocations. (Note: by
nature of eliminating `realloc`, switching to
[lazy lowering](https://github.com/WebAssembly/component-model/issues/383)
would obviate this issue, allowing guest wasm code to handle failure by eagerly
returning some value of the declared return type to indicate failure.


### Lifting and Lowering Context

Most Canonical ABI definitions depend on some ambient information which is
established by the `canon lift`- or `canon lower`-defined function that is
being called:
* the ABI options supplied via [`canonopt`]
* the containing component instance
* the `Task` or `Subtask` used to lower or lift, resp., `borrow` handles

These three pieces of ambient information are stored in an `LiftLowerContext`
object that is threaded through all the Python functions below as the `cx`
parameter/field.
```python
class LiftLowerContext:
  opts: LiftLowerOptions
  inst: ComponentInstance
  borrow_scope: Optional[Task|Subtask]

  def __init__(self, opts, inst, borrow_scope = None):
    self.opts = opts
    self.inst = inst
    self.borrow_scope = borrow_scope
```
The `borrow_scope` field may be `None` if the types being lifted/lowered are
known to not contain `borrow`. The `CanonicalOptions`, `ComponentInstance`,
`Task` and `Subtask` classes are defined next.


### Canonical ABI Options

The following classes list the various Canonical ABI options ([`canonopt`])
that can be set on various Canonical ABI definitions. The default values of
the Python fields are the default values when the associated `canonopt` is
not present in the binary or text format definition.

The `LiftOptions` class contains the subset of [`canonopt`] which are needed
when lifting individual parameters and results:
```python
@dataclass
class LiftOptions:
  string_encoding: str = 'utf8'
  memory: Optional[bytearray] = None

  def equal(lhs, rhs):
    return lhs.string_encoding == rhs.string_encoding and \
           lhs.memory is rhs.memory
```
The `equal` static method is used by `task.return` below to dynamically
compare equality of just this subset of `canonopt`.

The `LiftLowerOptions` class contains the subset of [`canonopt`] which are
needed when lifting *or* lowering individual parameters and results:
```python
@dataclass
class LiftLowerOptions(LiftOptions):
  realloc: Optional[Callable] = None
```

The `CanonicalOptions` class contains the rest of the [`canonopt`]
options that affect how an overall function is lifted/lowered:
```python
@dataclass
class CanonicalOptions(LiftLowerOptions):
  post_return: Optional[Callable] = None
  sync: bool = True # = !canonopt.async
  callback: Optional[Callable] = None
  always_task_return: bool = False
```
(Note that the `async` `canonopt` is inverted to `sync` here for the practical
reason that `async` is a keyword and most branches below want to start with the
`sync = True` case.)


### Runtime State

The following Python classes define spec-internal state and utility methods
that are used to define the externally-visible behavior of Canonical ABI's
lifting, lowering and built-in definitions below. These fields are chosen for
simplicity over performance and thus an optimizing implementation is expected
to use a more optimized representations as long as it preserves the same
externally-visible behavior. Some specific examples of expected optimizations
are noted below.


#### Component Instance State

The `ComponentInstance` class contains all the relevant per-component-instance
state that the definitions below use to implement the Component Model's runtime
behavior and enforce invariants.
```python
class ComponentInstance:
  resources: Table[ResourceHandle]
  waitables: Table[Waitable]
  waitable_sets: Table[WaitableSet]
  error_contexts: Table[ErrorContext]
  may_leave: bool
  backpressure: bool
  calling_sync_export: bool
  calling_sync_import: bool
  pending_tasks: list[tuple[Task, asyncio.Future]]
  starting_pending_task: bool

  def __init__(self):
    self.resources = Table[ResourceHandle]()
    self.waitables = Table[Waitable]()
    self.waitable_sets = Table[WaitableSet]()
    self.error_contexts = Table[ErrorContext]()
    self.may_leave = True
    self.backpressure = False
    self.calling_sync_export = False
    self.calling_sync_import = False
    self.pending_tasks = []
    self.starting_pending_task = False
```
These fields will be described as they are used by the following definitions.


#### Table State

The generic `Table` class, used by the `resources`, `waitables` and
`error_contexts` fields of `ComponentInstance` above, encapsulates a single
mutable, growable array of elements that are represented in Core WebAssembly as
`i32` indices into the array.
```python
ElemT = TypeVar('ElemT')
class Table(Generic[ElemT]):
  array: list[Optional[ElemT]]
  free: list[int]

  MAX_LENGTH = 2**28 - 1

  def __init__(self):
    self.array = [None]
    self.free = []

  def get(self, i):
    trap_if(i >= len(self.array))
    trap_if(self.array[i] is None)
    return self.array[i]

  def add(self, e):
    if self.free:
      i = self.free.pop()
      assert(self.array[i] is None)
      self.array[i] = e
    else:
      i = len(self.array)
      trap_if(i > Table.MAX_LENGTH)
      self.array.append(e)
    return i

  def remove(self, i):
    e = self.get(i)
    self.array[i] = None
    self.free.append(i)
    return e
```
`Table` maintains a dense array of elements that can contain holes created by
the `remove` method (defined below). When table elements are accessed (e.g., by
`canon_lift` and `resource.rep`, below), there are thus both a bounds check and
hole check necessary. Upon initialization, table element `0` is allocated and
set to `None`, effectively reserving index `0` which is both useful for
catching null/uninitialized accesses and allowing `0` to serve as a sentinel
value.

The `add` and `remove` methods work together to maintain a free list of holes
that are used in preference to growing the table. The free list is represented
as a Python list here, but an optimizing implementation could instead store the
free list in the free elements of `array`.

The limit of `2**30` ensures that the high 2 bits of table indices are unset
and available for other use in guest code (e.g., for tagging, packed words or
sentinel values).


#### Resource State

The `ResourceHandle` class defines the elements of the `resources` field of
`ComponentInstance`:
```python
class ResourceHandle:
  rt: ResourceType
  rep: int
  own: bool
  borrow_scope: Optional[Task]
  num_lends: int

  def __init__(self, rt, rep, own, borrow_scope = None):
    self.rt = rt
    self.rep = rep
    self.own = own
    self.borrow_scope = borrow_scope
    self.num_lends = 0
```
The `rt` and `rep` fields of `ResourceHandle` store the `rt` and `rep`
parameters passed to the `resource.new` call that created this handle. The
`rep` field is currently fixed to be an `i32`, but will be generalized in the
future to other types.

The `own` field indicates whether this element was created from an `own` type
(or, if false, a `borrow` type).

The `borrow_scope` field stores the `Task` that lowered the borrowed handle as a
parameter. When a component only uses sync-lifted exports, due to lack of
reentrance, there is at most one `Task` alive in a component instance at any
time and thus an optimizing implementation doesn't need to store the `Task`
per `ResourceHandle`.

The `num_lends` field maintains a conservative approximation of the number of
live handles that were lent from this `own` handle (by calls to `borrow`-taking
functions). This count is maintained by the `ImportCall` bookkeeping functions
(above) and is ensured to be zero when an `own` handle is dropped.

The `ResourceType` class represents a runtime instance of a resource type that
has been created either by the host or a component instance (where multiple
component instances of the same static component create multiple `ResourceType`
instances). `ResourceType` Python object identity is used by trapping guards on
the `rt` field of `ResourceHandle` (above) and thus resource type equality is
*not* defined structurally (on the contents of `ResourceType`).
```python
class ResourceType(Type):
  impl: ComponentInstance
  dtor: Optional[Callable]
  dtor_sync: bool
  dtor_callback: Optional[Callable]

  def __init__(self, impl, dtor = None, dtor_sync = True, dtor_callback = None):
    self.impl = impl
    self.dtor = dtor
    self.dtor_sync = dtor_sync
    self.dtor_callback = dtor_callback
```


#### Buffer State

A "buffer" is an abstract region of memory that can either be read-from or
written-to. This region of memory can either be owned by the host or by wasm.
Currently wasm memory is always 32-bit linear memory, but soon 64-bit and GC
memory will be added. Thus, buffers provide an abstraction over at least 4
different "kinds" of memory.

(Currently, buffers are only created implicitly as part of stream and future
built-ins such as `stream.read`. However, in the
[future](https://github.com/WebAssembly/component-model/issues/369#issuecomment-2248574765),
explicit component-level buffer types and canonical built-ins may be added to
allow explicitly creating buffers and passing them between components.)

All buffers have an associated component-level value type `t` and a `remain`
method that returns how many `t` values may still be read or written. Thus
buffers hide their original/complete size. A "readable buffer" allows reading
`t` values *from* the buffer's memory. A "writable buffer" allows writing `t`
values *into* the buffer's memory. Buffers are represented by the following 3
abstract Python classes:
```python
class Buffer:
  MAX_LENGTH = 2**30 - 1
  t: ValType
  remain: Callable[[], int]

class ReadableBuffer(Buffer):
  read: Callable[[int], list[any]]

class WritableBuffer(Buffer):
  write: Callable[[list[any]]]
```
As preconditions (internally ensured by the Canonical ABI code below):
* `read` may only be passed a positive number less than or equal to `remain`
* `write` may only be passed a non-empty list of length less than or equal to
  `remain` containing values of type `t`

Since `read` and `write` are synchronous Python functions, buffers inherently
guarantee synchronous access to a fixed-size backing memory and are thus
distinguished from streams (which provide *asynchronous* operations for reading
and writing an unbounded number of values to potentially-different regions of
memory over time).

The `ReadableBuffer` and `WritableBuffer` abstract classes may either be
implemented by the host or by another wasm component. In the latter case, these
abstract classes are implemented by the concrete `ReadableBufferGuestImpl` and
`WritableBufferGuestImpl` classes which eagerly check alignment and range
when the buffer is constructed so that `read` and `write` are infallible
operations (modulo traps):
```python
class BufferGuestImpl(Buffer):
  cx: LiftLowerContext
  t: ValType
  ptr: int
  progress: int
  length: int

  def __init__(self, t, cx, ptr, length):
    trap_if(length == 0 or length > Buffer.MAX_LENGTH)
    if t:
      trap_if(ptr != align_to(ptr, alignment(t)))
      trap_if(ptr + length * elem_size(t) > len(cx.opts.memory))
    self.cx = cx
    self.t = t
    self.ptr = ptr
    self.progress = 0
    self.length = length

  def remain(self):
    return self.length - self.progress

class ReadableBufferGuestImpl(BufferGuestImpl):
  def read(self, n):
    assert(n <= self.remain())
    if self.t:
      vs = load_list_from_valid_range(self.cx, self.ptr, n, self.t)
      self.ptr += n * elem_size(self.t)
    else:
      vs = n * [()]
    self.progress += n
    return vs

class WritableBufferGuestImpl(BufferGuestImpl, WritableBuffer):
  def write(self, vs):
    assert(len(vs) <= self.remain())
    if self.t:
      store_list_into_valid_range(self.cx, vs, self.ptr, self.t)
      self.ptr += len(vs) * elem_size(self.t)
    else:
      assert(all(v == () for v in vs))
    self.progress += len(vs)
```
When `t` is `None` (arising from `stream` and `future` with empty element
types), the core-wasm-supplied `ptr` is entirely ignored, while the `length`
and `progress` are still semantically meaningful. Source bindings may represent
this case with a generic stream/future of [unit] type or a distinct type that
conveys events without values.

The `load_list_from_valid_range` and `store_list_into_valid_range` functions
that do all the heavy lifting are shared with function parameter/result lifting
and lowering and defined below.


#### Context-Local Storage

The `ContextLocalStorage` class implements [context-local storage], with each
new `Task` getting a fresh, zero-initialized `ContextLocalStorage` that can be
accessed by core wasm code using `canon context.{get,set}`. (In the future,
when threads are integrated, each `thread.spawn`ed thread would also get a
fresh, zero-initialized `ContextLocalStorage`.)
```python
class ContextLocalStorage:
  LENGTH = 2
  array: list[int]

  def __init__(self):
    self.array = [0] * ContextLocalStorage.LENGTH

  def set(self, i, v):
    assert(types_match_values(['i32'], [v]))
    self.array[i] = v

  def get(self, i):
    return self.array[i]
```


#### Task State

A `Task` object is created for each call to `canon_lift` and is implicitly
threaded through all core function calls. This implicit `Task` parameter
represents the "[current task]". This section will introduce the `Task` class
in pieces, starting with the fields and initialization:
```python
class Task:
  opts: CanonicalOptions
  inst: ComponentInstance
  ft: FuncType
  supertask: Optional[Task]
  on_return: Optional[Callable]
  on_block: Callable[[Awaitable], Awaitable]
  num_borrows: int
  context: ContextLocalStorage

  def __init__(self, opts, inst, ft, supertask, on_return, on_block):
    self.opts = opts
    self.inst = inst
    self.ft = ft
    self.supertask = supertask
    self.on_return = on_return
    self.on_block = on_block
    self.num_borrows = 0
    self.context = ContextLocalStorage()
```
Using a conservative syntactic analysis of a complete component, an optimizing
implementation can statically eliminate fields when a particular feature (such
as `borrow` or `async`) is not present in the component definition.

There is a global singleton `asyncio.Lock` named `Task.current` upon which all
non-[current task]s are parked `await`ing. When the Canonical ABI specifies
that the current task may cooperatively yield to another task, it does so by
having the current task release and reacquire `Task.current`, allowing a
non-current task to acquire `Task.current` to become the current task. Without
this extra layer of synchronization, normal Python `async`/`await` semantics
would imply that execution could switch at *any* `await` point, which would
behave more like preemptive multi-threading instead of cooperative asynchronous
functions.

By default, current-task-switching happens when a task blocks on an
`asyncio.Awaitable` to resolve via the `sync_on_block` function:
```python
  current = asyncio.Lock()

  async def sync_on_block(a: Awaitable):
    Task.current.release()
    v = await a
    await Task.current.acquire()
    return v
```
The `on_block` field of `Task` either stores `sync_on_block` or
`async_on_block` (defined below) and is implicitly supplied as an argument by
the task's caller to allow the caller to configure what happens when the callee
blocks.

The `Task.enter` method is called immediately after constructing a `Task` to
perform all the guards and lowering necessary before the task's core wasm entry
point can start running:
```python
  async def enter(self, on_start):
    assert(Task.current.locked())
    self.trap_if_on_the_stack(self.inst)
    if not self.may_enter(self) or self.inst.pending_tasks:
      f = asyncio.Future()
      self.inst.pending_tasks.append((self, f))
      await self.on_block(f)
      assert(self.may_enter(self) and self.inst.starting_pending_task)
      self.inst.starting_pending_task = False
    if self.opts.sync:
      self.inst.calling_sync_export = True
    cx = LiftLowerContext(self.opts, self.inst, self)
    return lower_flat_values(cx, MAX_FLAT_PARAMS, on_start(), self.ft.param_types())
```
The `trap_if_on_the_stack` method (defined next) prevents unexpected
reentrance, enforcing a [component invariant].

The `may_enter` guard enforces [backpressure](Async.md#backpressure).
Backpressure allows an overloaded component instance to safely avoid being
forced to continually allocate more memory (for lowered arguments and per-task
state) until OOM. Backpressure is also applied automatically when attempting
to enter a component instance that is in the middle of a synchronous operation
and thus non-reentrant. If `may_enter` (defined below) signals that
backpressure is needed, `enter` blocks by putting itself into the
per-`ComponentInstance` `pending_tasks` queue and blocking until released by
`maybe_start_pending_task` (defined below). The `or self.inst.pending_tasks`
disjunct ensures fairness, preventing continual new tasks from starving pending
tasks.

The `calling_sync_export` flag set by `enter` (and cleared by `exit`) is used
by `may_enter` to prevent sync-lifted export calls from overlapping.

Once all the guards and bookkeeping has been done, the `enter` method lowers
the given arguments into the callee's memory (possibly executing `realloc`)
returning the final set of flat arguments to pass into the core wasm callee.

The `Task.trap_if_on_the_stack` method called by `enter` prevents reentrance
using the `supertask` field of `Task` which points to the task's supertask in the
async call tree defined by [structured concurrency]. Structured concurrency
is necessary to distinguish between the deadlock-hazardous kind of reentrance
(where the new task is a transitive subtask of a task already running in the
same component instance) and the normal kind of async reentrance (where the new
task is just a sibling of any existing tasks running in the component
instance). Note that, in the [future](Async.md#TODO), there will be a way for a
function to opt in (via function type attribute) to the hazardous kind of
reentrance, which will nuance this test.
```python
  def trap_if_on_the_stack(self, inst):
    c = self.supertask
    while c is not None:
      trap_if(c.inst is inst)
      c = c.supertask
```
An optimizing implementation can avoid the O(n) loop in `trap_if_on_the_stack`
in several ways:
* Reentrance by a child component can (often) be statically ruled out when the
  parent component doesn't both lift and lower the child's imports and exports
  (i.e., "donut wrapping").
* Reentrance of the root component by the host can either be asserted not to
  happen or be tracked in a per-root-component-instance flag.
* When a potentially-reenterable child component only lifts and lowers
  synchronously, reentrance can be tracked in a per-component-instance flag.
* For the remaining cases, the live instances on the stack can be maintained in
  a packed bit-vector (assigning each potentially-reenterable async component
  instance a static bit position) that is passed by copy from caller to callee.

The `Task.may_enter` method called by `enter` blocks a new task from starting
for three reasons:
* The core wasm code has explicitly indicated that it is overloaded by calling
  `task.backpressure` to set the `backpressure` field of `Task`.
* The component instance is currently blocked on a synchronous call from core
  wasm into a Canonical ABI built-in and is thus not currently in a reentrant
  state.
* The current pending call is to a synchronously-lifted export and there is
  already a synchronously-lifted export in progress.
```python
  def may_enter(self, pending_task):
    return not self.inst.backpressure and \
           not self.inst.calling_sync_import and \
           not (self.inst.calling_sync_export and pending_task.opts.sync)
```
Notably, the above definition of `may_enter` only prevents *synchronously*
lifted tasks from overlapping. *Asynchronously* lifted tasks are allowed to
freely overlap (with each other and synchronously-lifted tasks). This allows
purely-synchronous toolchains to stay simple and ignore asynchrony while
enabling more-advanced hybrid use cases (such as "background tasks"), putting
the burden of not interfering with the synchronous tasks on the toolchain.

The `Task.maybe_start_pending_task` method unblocks pending tasks enqueued by
`enter` above once `may_enter` is true for the pending task. One key property
ensured by the trio of `enter`, `may_enter` and `maybe_start_pending_task` is
that `pending_tasks` are only allowed to start one at a time, ensuring that if
an overloaded component instance enables backpressures, builds up a large queue
of pending tasks, and then disables backpressure, there will not be a
thundering herd of tasks started all at once that OOM the component before it
has a chance to re-enable backpressure. To ensure this property, the
`starting_pending_task` flag is set here and cleared when the pending task
actually resumes execution in `enter`, preventing more pending tasks from being
started in the interim. Lastly, `maybe_start_pending_task` is only called at
specific points (`wait_on` and `exit`, below) where the core wasm code has had
the opportunity to re-enable backpressure if need be.
```python
  def maybe_start_pending_task(self):
    if self.inst.starting_pending_task:
      return
    for i,(pending_task,pending_future) in enumerate(self.inst.pending_tasks):
      if self.may_enter(pending_task):
        self.inst.pending_tasks.pop(i)
        self.inst.starting_pending_task = True
        pending_future.set_result(None)
        return
```
Notably, the loop in `maybe_start_pending_task` allows pending async tasks to
start even when there is a blocked pending sync task ahead of them in the
`pending_tasks` queue.

The `Task.yield_` method is called by `canon yield` or, when a `callback`
is used, when core wasm returns the "yield" code to the event loop. Yielding
allows the runtime to switch execution to another task without having to wait
for any external I/O as emulated in the Python definition by waiting on
`asyncio.sleep(0)` using the `wait_on` method (defined next):
```python
  async def yield_(self, sync):
    await self.wait_on(asyncio.sleep(0), sync)
```

The `Task.wait_on` method defines how to block the current task until a given
Python awaitable is resolved. By calling the `on_block` callback, `wait_on`
allows other tasks to execute before the current task resumes, but *which*
other tasks depends on the `sync` boolean parameter:

When blocking *synchronously*, only tasks in *other* component instances may
execute; the current component instance must not observe any interleaved
execution. This is achieved by setting `calling_sync_import` during
`on_block`, which is checked by both `may_enter` (to prevent reentrance) as
well as `wait_on` itself in the asynchronous case (to prevent resumption of
already-started async tasks).

When blocking *asynchronously*, other tasks in the *same* component instance
may execute. In this case, it's possible that one of those other tasks
performed a synchronous `wait_on` (which set `calling_sync_import`) in which
case *this* task must wait until it is reenabled. This reenablement is
signalled asynchronously via the `async_waiting_tasks` [`asyncio.Condition`].
```python
  async_waiting_tasks = asyncio.Condition(current)

  async def wait_on(self, awaitable, sync):
    assert(not self.inst.calling_sync_import)
    if sync:
      self.inst.calling_sync_import = True
      v = await self.on_block(awaitable)
      self.inst.calling_sync_import = False
      self.async_waiting_tasks.notify_all()
    else:
      self.maybe_start_pending_task()
      v = await self.on_block(awaitable)
      while self.inst.calling_sync_import:
        Task.current.release()
        await self.async_waiting_tasks.wait()
    return v
```

The `Task.call_sync` method is used by `canon_lower` to make a synchronous call
to `callee` given `*args` and works just like the `sync` case of `wait_on`
above except that `call_sync` avoids unconditionally blocking (by calling
`on_block`). Instead, the caller simply passes its own `on_call` callback to
the callee, so that the caller blocks iff the callee blocks. This means that
N-deep synchronous callstacks avoid the overhead of async calls if none of the
calls in the stack actually block on external I/O.
```python
  async def call_sync(self, callee, *args):
    assert(not self.inst.calling_sync_import)
    self.inst.calling_sync_import = True
    v = await callee(*args, self.on_block)
    self.inst.calling_sync_import = False
    self.async_waiting_tasks.notify_all()
    return v
```

The `Task.call_async` method is used by `canon_lower` to make an asynchronous
call to `callee`. To implement an "asynchronous" call using Python's `asyncio`
machinery, `call_async` spawns the call to `callee` in a separate
`asyncio.Task` and waits until either this `asyncio.Task` blocks (by calling
the given `async_on_block` callback) or returns without blocking:
```python
  async def call_async(self, callee, *args):
    ret = asyncio.Future()
    async def async_on_block(a: Awaitable):
      if not ret.done():
        ret.set_result(None)
      else:
        Task.current.release()
      v = await a
      await Task.current.acquire()
      return v
    async def do_call():
      await callee(*args, async_on_block)
      if not ret.done():
        ret.set_result(None)
      else:
        Task.current.release()
    asyncio.create_task(do_call())
    await ret
```
An important behavioral property specified by this code is that whether or not
the callee blocks, control flow is unconditionally transferred back to the
`async` caller without releasing the `Task.current` lock, meaning that no other
tasks get to run (like `call_sync` and unlike `wait_on`). In particular, the
`acquire()` and `release()` of `Task.current` in this code only happens in the
callee's `asyncio.Task` once the callee has blocked the first time and
transferred control flow back to the `async` caller. The net effect is that an
async call starts like a normal sync call and only forks off an async execution
context) if the callee blocks. This is useful for enabling various
optimizations biased towards the non-blocking case.

Another important behavioral property specified by this code is that, when an
`async` call is made, even if the callee makes nested synchronous
cross-component calls, if *any* transitive callee blocks, control flow is
promptly returned back to the `async` caller, setting aside the whole
synchronous segment of the call stack that blocked. This is enabled by (and the
entire point of) `on_block` being a dynamical closure value determined by the
caller.

As a side note: this whole idiosyncratic use of `asyncio` (with `Task.current`
and `on_block`) is emulating algebraic effects as realized by the Core
WebAssembly [stack-switching] proposal. If Python had the equivalent of
[stack-switching]'s `suspend` and `resume` instructions, `Task.current` and
`on_block` would disappear; all callsites of `on_block` would `suspend` with a
`block` effect and `call_async` would `resume` with a `block` handler. Indeed,
a runtime that has implemented [stack-switching] could implement `async`
by compiling down to Core WebAssembly using `cont.new`/`suspend`/`resume`.

The `Task.return_` method is called by either `canon_task_return` or
`canon_lift` (both defined below) to lift result values and pass them to the
caller using the caller's `on_return` callback. Using a callback instead of
simply returning the values from `canon_lift` enables the callee to keep
executing after returning its results. There is a dynamic error if
`task.return` is not called exactly once and if the callee has not dropped all
borrowed handles by the time `task.return` is called. This means that the
caller can assume that ownership all its lent borrowed handles has been
returned to it when it is notified that the `Subtask` has reached the
`RETURNED` state.
```python
  def return_(self, flat_results):
    trap_if(not self.on_return)
    trap_if(self.num_borrows > 0)
    if self.opts.sync and not self.opts.always_task_return:
      maxflat = MAX_FLAT_RESULTS
    else:
      maxflat = MAX_FLAT_PARAMS
    ts = self.ft.result_types()
    cx = LiftLowerContext(self.opts, self.inst, self)
    vs = lift_flat_values(cx, maxflat, CoreValueIter(flat_results), ts)
    self.on_return(vs)
    self.on_return = None
```
The maximum flattened core wasm values depends on whether this is a normal
synchronous call (in which return values are returned by core wasm) or a newer
async or synchronous-using-`always-task-return` call, in which case return
values are passed as parameters to `canon task.return`.

Lastly, the `Task.exit` method is called when the task has signalled that it
intends to exit. This method guards that the various obligations of the callee
implied by the Canonical ABI have in fact been met and also performs final
bookkeeping that matches initial bookkeeping performed by `enter`. Lastly, when
a `Task` exits, it attempts to start another pending task which, in particular,
may be a synchronous task unblocked by the clearing of `calling_sync_export`.
```python
  def exit(self):
    assert(Task.current.locked())
    trap_if(self.on_return)
    assert(self.num_borrows == 0)
    if self.opts.sync:
      assert(self.inst.calling_sync_export)
      self.inst.calling_sync_export = False
    self.maybe_start_pending_task()
```


#### Waitable State

A "waitable" is anything that can be stored in the component instance's
`waitables` table. Currently, there are 5 different kinds of waitables:
[subtasks](Async.md#structured-concurrency) and the 4 combinations of the
[readable and writable ends of futures and streams](Async.md#streams-and-futures).

Waitables deliver "events" which are values of the following `EventTuple` type.
The two `int` "payload" fields of `EventTuple` store core wasm `i32`s and are
to be interpreted based on the `EventCode`. The meaning of the different
`EventCode`s and their payloads will be introduced incrementally below by the
code that produces the events (specifically, in `subtask_event` and
`copy_event`).
```python
class CallState(IntEnum):
  STARTING = 1
  STARTED = 2
  RETURNED = 3

class EventCode(IntEnum):
  NONE = 0
  CALL_STARTING = CallState.STARTING
  CALL_STARTED = CallState.STARTED
  CALL_RETURNED = CallState.RETURNED
  STREAM_READ = 5
  STREAM_WRITE = 6
  FUTURE_READ = 7
  FUTURE_WRITE = 8

EventTuple = tuple[EventCode, int, int]
```

The `Waitable` class factors out the state and behavior common to all 5 kinds
of waitables, which are each defined as subclasses of `Waitable` below. Every
`Waitable` can store at most one pending event in its `pending_event` field
which will be delivered to core wasm as soon as the core wasm code explicitly
waits on this `Waitable` (which may take an arbitrarily long time). A
`pending_event` is represented in the Python code below as a *closure* so that
the closure can specify behaviors that trigger *right before* events are
delivered to core wasm and so that the closure can compute the event based on
the state of the world at delivery time (as opposed to when `pending_event` was
first set). Currently, `pending_event` holds a closure of either the
`subtask_event` or `copy_event` functions defined below. An optimizing
implementation would avoid closure allocation by inlining a union containing
the closure fields directly in the `Waitable` element of the `waitables` table.

A waitable can belong to at most one "waitable set" (defined next) which is
referred to by the `maybe_waitable_set` field. A `Waitable`'s `pending_event`
is delivered when core wasm code waits on a task's waitable set (via
`task.wait` or, when using `callback`, by returning to the event loop). The
`maybe_has_pending_event` field of `WaitableSet` stores an [`asyncio.Event`]
boolean which is used to wait for *any* `Waitable` element to make progress. As
the name implies, `maybe_has_pending_event` is allowed to have false positives
(but not false negatives) and thus it's not `clear()`ed even when a
`Waitable`'s `pending_event` is cleared (because other `Waitable`s in the set
may still have a pending event).

In addition to being waited on as a member of a task, a `Waitable` can also be
waited on individually (e.g., as part of a synchronous `stream.cancel-read`).
This is enabled by the `has_pending_event_` field which stores an
[`asyncio.Event`] boolean that `is_set()` iff `pending_event` is set.

Based on all this, the `Waitable` class is defined as follows:
```python
class Waitable:
  pending_event: Optional[Callable[[], EventTuple]]
  has_pending_event_: asyncio.Event
  maybe_waitable_set: Optional[WaitableSet]

  def __init__(self):
    self.pending_event = None
    self.has_pending_event_ = asyncio.Event()
    self.maybe_waitable_set = None

  def set_event(self, pending_event):
    self.pending_event = pending_event
    self.has_pending_event_.set()
    if self.maybe_waitable_set:
      self.maybe_waitable_set.maybe_has_pending_event.set()

  def has_pending_event(self):
    assert(self.has_pending_event_.is_set() == bool(self.pending_event))
    return self.has_pending_event_.is_set()

  async def wait_for_pending_event(self):
    return await self.has_pending_event_.wait()

  def get_event(self) -> EventTuple:
    assert(self.has_pending_event())
    pending_event = self.pending_event
    self.pending_event = None
    self.has_pending_event_.clear()
    return pending_event()

  def join(self, maybe_waitable_set):
    if self.maybe_waitable_set:
      self.maybe_waitable_set.elems.remove(self)
    self.maybe_waitable_set = maybe_waitable_set
    if maybe_waitable_set:
      maybe_waitable_set.elems.append(self)
      if self.has_pending_event():
        maybe_waitable_set.maybe_has_pending_event.set()

  def drop(self):
    assert(not self.has_pending_event())
    self.join(None)
```

A "waitable set" contains a collection of waitables that can be waited on or
polled for *any* element to make progress. Although the `WaitableSet` class
below represents `elems` as a `list` and implements `poll` with an O(n) search,
because a waitable can be associated with at most one set and can contain at
most one pending event, a real implementation could instead store a list of
waitables-with-pending-events as a linked list embedded directly in the
`Waitable` table element to avoid the separate allocation while providing O(1)
polling.
```python
class WaitableSet:
  elems: list[Waitable]
  maybe_has_pending_event: asyncio.Event
  num_waiting: int

  def __init__(self):
    self.elems = []
    self.maybe_has_pending_event = asyncio.Event()
    self.num_waiting = 0

  async def wait(self) -> EventTuple:
    self.num_waiting += 1
    while True:
      await self.maybe_has_pending_event.wait()
      if (e := self.poll()):
        self.num_waiting -= 1
        return e

  def poll(self) -> Optional[EventTuple]:
    random.shuffle(self.elems)
    for w in self.elems:
      assert(self is w.maybe_waitable_set)
      if w.has_pending_event():
        assert(self.maybe_has_pending_event.is_set())
        return w.get_event()
    self.maybe_has_pending_event.clear()
    return None

  def drop(self):
    trap_if(len(self.elems) > 0)
    trap_if(self.num_waiting > 0)
```
The `WaitableSet.drop` method traps if dropped while it still contains elements
(whose `Waitable.waitable_set` field would become dangling) or if it is being
waited-upon by another `Task`.

Note: the `random.shuffle` in `poll` is meant to give runtimes the semantic
freedom to schedule delivery of events non-deterministically (e.g., taking into
account priorities); runtimes do not have to literally randomize event
delivery.


#### Subtask State

While `canon_lift` creates `Task` objects when called, `canon_lower` creates
`Subtask` objects when called. The `Subtask` class is simpler than `Task` and
only manages a few fields of state that are relevant to the caller. As with
`Task`, this section will introduce `Subtask` incrementally, starting with its
fields and initialization:
```python
class Subtask(Waitable):
  state: CallState
  lenders: list[ResourceHandle]
  finished: bool
  supertask: Optional[Task]

  def __init__(self):
    self.state = CallState.STARTING
    self.lenders = []
    self.finished = False
    self.supertask = None
```
The `state` field of `Subtask` holds a `CallState` enum value (defined above as
part of the definition of `EventCode`) that describes the callee's current
state along the linear progression from [`STARTING`](Async.md#backpressure) to
`STARTED` to [`RETURNED`](Async.md#returning).

Although `Subtask` derives `Waitable`, `__init__` does not initialize the
`Waitable` base object. Instead, the `Waitable` base is only initialized when
the `Subtask` is added to the component instance's `waitables` table which in
turn only happens if the call is `async` *and* blocks. In this case, the
`Subtask.add_to_waitables` method is called:
```python
  def add_to_waitables(self, task):
    assert(not self.supertask)
    self.supertask = task
    Waitable.__init__(self)
    return task.inst.waitables.add(self)
```

The `Subtask.add_lender` method is called by `lift_borrow` (below). This method
increments the `num_lends` counter on the handle being lifted, which is guarded
to be zero by `canon_resource_drop` (below). The `Subtask.finish` method is
called when the subtask returns its value to the caller, at which point all the
borrowed handles are logically returned to the caller by decrementing all the
`num_lend` counts that were initially incremented.
```python
  def add_lender(self, lending_handle):
    assert(not self.finished and self.state != CallState.RETURNED)
    lending_handle.num_lends += 1
    self.lenders.append(lending_handle)

  def finish(self):
    assert(not self.finished and self.state == CallState.RETURNED)
    for h in self.lenders:
      h.num_lends -= 1
    self.finished = True
```
Note, the `lenders` list usually has a fixed size (in all cases except when a
function signature has `borrow`s in `list`s or `stream`s) and thus can be
stored inline in the native stack frame.

The `Subtask.drop` method is only called for `Subtask`s that have been
`add_to_waitables()`ed and checks that the callee has been allowed to return
its value to the caller.
```python
  def drop(self):
    trap_if(not self.finished)
    assert(self.state == CallState.RETURNED)
    Waitable.drop(self)
```


#### Stream State

Values of `stream` type are represented in the Canonical ABI as `i32` indices
into the component instance's `waitables` table referring to either the
[readable or writable end](Async.md#streams-and-futures) of a stream. Reading
from the readable end of a stream is achieved by calling `stream.read` and
supplying a `WritableBuffer`. Conversely, writing to the writable end of a
stream is achieved by calling `stream.write` and supplying a `ReadableBuffer`.
The runtime waits until both a readable and writable buffer have been supplied
and then performs a direct copy between the two buffers. This rendezvous-based
design avoids the need for an intermediate buffer and copy (unlike, e.g., a
Unix pipe; a Unix pipe would instead be implemented as a resource type owning
the buffer memory and *two* streams; on going in and one coming out).

As with functions and buffers, native host code can be on either side of a
stream. Thus, streams are defined in terms of an abstract interface that can be
implemented and consumed by wasm or host code (with all {wasm,host} pairings
being possible and well-defined). Since a `stream` in a function parameter or
result type always represents the transfer of the *readable* end of a stream,
the abstract stream interface is `ReadableStream` and allows a (wasm or host)
client to asynchronously read multiple values from a (wasm or host) producer.
(The absence of a dual `WritableStream` abstract interface reflects the fact
that there is no Component Model type for passing the writable end of a
stream.)
```python
RevokeBuffer = Callable[[], None]
OnPartialCopy = Callable[RevokeBuffer, None]
OnCopyDone = Callable[[], None]

class ReadableStream:
  t: ValType
  read: Callable[[WritableBuffer, OnPartialCopy, OnCopyDone], Literal['done','blocked']]
  cancel: Callable[[], None]
  close: Callable[[Optional[ErrorContext]]]
  closed: Callable[[], bool]
  closed_with: Callable[[], Optional[ErrorContext]]
```
The key operation is `read` which works as follows:
* `read` is non-blocking, returning `'blocked'` if it would have blocked.
* The `On*` callbacks are only called *after* `read` returns `'blocked'`.
* `OnCopyDone` is called to indicate that the caller has regained ownership of
  the buffer.
* `OnPartialCopy` is called to indicate a partial write has been made to the
  buffer, but there may be further writes made in the future, so the caller
  has *not* regained ownership of the buffer.
* The `RevokeBuffer` callback passed to `OnPartialCopy` allows the caller
  of `read` to *synchronously* regain ownership of the buffer.
* `cancel` is also non-blocking, but does **not** guarantee that ownership of
  the buffer has been returned; `cancel` only lets the caller *request* that
  `read` call one of the `On*` callbacks ASAP (which may or may not happen
  during `cancel`).
* The client may not call `read` or `close` while there is still an unfinished
  `read` of the same `ReadableStream`.

The `On*` callbacks are a spec-internal detail used to specify the allowed
concurrent behaviors of `stream.{read,write}` and not exposed directly to core
wasm code. Specifically, the point of the `On*` callbacks is to specify that
*multiple* writes are allowed into the same `WritableBuffer` up until the point
where either the buffer is full (at which point `OnCopyDone` is called) or the
calling core wasm code receives the `STREAM_READ` progress event (in which case
`RevokeBuffer` is called). This reduces the number of task-switches required
by the spec, particularly when streaming between two components.

The `ReadableStreamGuestImpl` class implements `ReadableStream` for streams
created by wasm (via `stream.new`) and tracks the common state shared by both
the readable and writable ends of streams (defined below). Introducing the
class in chunks, starting with the fields and initialization:
```python
class ReadableStreamGuestImpl(ReadableStream):
  impl: ComponentInstance
  closed_: bool
  maybe_errctx: Optional[ErrorContext]
  pending_buffer: Optional[Buffer]
  pending_on_partial_copy: Optional[OnPartialCopy]
  pending_on_copy_done: Optional[OnCopyDone]

  def __init__(self, t, inst):
    self.t = t
    self.impl = inst
    self.closed_ = False
    self.maybe_errctx = None
    self.reset_pending()

  def reset_pending(self):
    self.pending_buffer = None
    self.pending_on_partial_copy = None
    self.pending_on_copy_done = None
```
The `impl` field records the component instance that created this stream and is
used by `lower_stream` below.

If set, the `pending_*` fields record the `Buffer` and `On*` callbacks of a
`read` or `write` that is waiting to rendezvous with a complementary `write` or
`read`. Closing the readable or writable end of a stream or cancelling a `read`
or `write` notifies any pending `read` or `write` via its `OnCopyDone`
callback, which lets the other side know that ownership of the `Buffer` has
been returned:
```python
  def reset_and_notify_pending(self):
    pending_on_copy_done = self.pending_on_copy_done
    self.reset_pending()
    pending_on_copy_done()

  def cancel(self):
    self.reset_and_notify_pending()

  def close(self, maybe_errctx):
    if not self.closed_:
      self.closed_ = True
      self.maybe_errctx = maybe_errctx
      if self.pending_buffer:
        self.reset_and_notify_pending()

  def closed(self):
    return self.closed_

  def closed_with(self):
    assert(self.closed_)
    return self.maybe_errctx
```
While the abstract `ReadableStream` interface *allows* `cancel` to return
without having returned ownership of the buffer (which, in general, is
necessary for [various][OIO] [host][io_uring] APIs), when *wasm* is
implementing the stream, `cancel` always returns ownership of the buffer
immediately.

Note that `cancel` and `close` notify in opposite directions:
* `cancel` *must* be called on a readable or writable end with an operation
  pending, and thus `cancel` notifies the same end that called it.
* `close` *must not* be called on a readable or writable end with an operation
  pending, and thus `close` notifies the opposite end.

Finally, the meat of the class is the `read` method that is called through the
abstract `ReadableStream` interface (by the host or another component). There
is also a symmetric `write` method that follows the same rules as `read`,
but in the opposite direction. Both are implemented by a single underlying
`copy` method parameterized by the direction of the copy:
```python
  def read(self, dst, on_partial_copy, on_copy_done):
    return self.copy(dst, on_partial_copy, on_copy_done, self.pending_buffer, dst)

  def write(self, src, on_partial_copy, on_copy_done):
    return self.copy(src, on_partial_copy, on_copy_done, src, self.pending_buffer)

  def copy(self, buffer, on_partial_copy, on_copy_done, src, dst):
    if self.closed_:
      return 'done'
    elif not self.pending_buffer:
      self.pending_buffer = buffer
      self.pending_on_partial_copy = on_partial_copy
      self.pending_on_copy_done = on_copy_done
      return 'blocked'
    else:
      ncopy = min(src.remain(), dst.remain())
      assert(ncopy > 0)
      dst.write(src.read(ncopy))
      if self.pending_buffer.remain() > 0:
        self.pending_on_partial_copy(self.reset_pending)
      else:
        self.reset_and_notify_pending()
      return 'done'
```

Given the above, we can define the `{Readable,Writable}StreamEnd` classes that
are actually stored in the `waitables` table. The classes are almost entirely
symmetric, with the only difference being that `WritableStreamEnd` has an
additional `paired` boolean field that is used by `{lift,lower}_stream` below
to ensure that there is at most one readable end of a stream. The `copying`
field tracks whether there is an asynchronous read or write in progress and is
maintained by the definitions of `stream.{read,write}` below. Importantly,
`paired`, `copying`, and the inherited fields of `Waitable` are per-*end*, not
per-*stream* (unlike the fields of `ReadableStreamGuestImpl` shown above, which
are per-stream and shared by both ends via their common `stream` field).
```python
class StreamEnd(Waitable):
  stream: ReadableStream
  copying: bool

  def __init__(self, stream):
    Waitable.__init__(self)
    self.stream = stream
    self.copying = False

  def drop(self, maybe_errctx):
    trap_if(self.copying)
    self.stream.close(maybe_errctx)
    Waitable.drop(self)

class ReadableStreamEnd(StreamEnd):
  def copy(self, dst, on_partial_copy, on_copy_done):
    return self.stream.read(dst, on_partial_copy, on_copy_done)

class WritableStreamEnd(StreamEnd):
  paired: bool = False
  def copy(self, src, on_partial_copy, on_copy_done):
    return self.stream.write(src, on_partial_copy, on_copy_done)
```
Dropping a stream end from the `waitables` table while an asynchronous read or
write is in progress traps since the async read or write cannot be cancelled
without blocking and `drop` (called by `stream.close-{readable,writable}`) is
synchronous and non-blocking. This means that client code must take care to
wait for these operations to finish before closing.

The `{Readable,Writable}StreamEnd.copy` method is called polymorphically by the
shared definition of `stream.{read,write}` below. While the static type of
`StreamEnd.stream` is `ReadableStream`, a `WritableStreamEnd` always points to
a `ReadableStreamGuestImpl` object which is why `WritableStreamEnd.copy` can
unconditionally call `stream.write`.


#### Future State

Given the above definitions for `stream`, `future` can be simply defined as a
`stream` that transmits only 1 value before automatically closing itself. This
can be achieved by simply wrapping the `on_copy_done` callback (defined above)
and closing once a value has been read-from or written-to the given buffer:
```python
class FutureEnd(StreamEnd):
  def close_after_copy(self, copy_op, buffer, on_copy_done):
    assert(buffer.remain() == 1)
    def on_copy_done_wrapper():
      if buffer.remain() == 0:
        self.stream.close(maybe_errctx = None)
      on_copy_done()
    ret = copy_op(buffer, on_partial_copy = None, on_copy_done = on_copy_done_wrapper)
    if ret == 'done' and buffer.remain() == 0:
      self.stream.close(maybe_errctx = None)
    return ret

class ReadableFutureEnd(FutureEnd):
  def copy(self, dst, on_partial_copy, on_copy_done):
    return self.close_after_copy(self.stream.read, dst, on_copy_done)

class WritableFutureEnd(FutureEnd):
  paired: bool = False
  def copy(self, src, on_partial_copy, on_copy_done):
    return self.close_after_copy(self.stream.write, src, on_copy_done)
  def drop(self, maybe_errctx):
    trap_if(not self.stream.closed() and not maybe_errctx)
    FutureEnd.drop(self, maybe_errctx)
```
The `future.{read,write}` built-ins fix the buffer length to `1`, ensuring the
`assert(buffer.remain() == 1)` holds. Because of this, there are no partial
copies and `on_partial_copy` is never called.

The additional `trap_if` in `WritableFutureEnd.drop` ensures that the only
valid way close a future without writing its value is to close it in error.


### Despecialization

[In the explainer][Type Definitions], component value types are classified as
either *fundamental* or *specialized*, where the specialized value types are
defined by expansion into fundamental value types. In most cases, the canonical
ABI of a specialized value type is the same as its expansion so, to avoid
repetition, the other definitions below use the following `despecialize`
function to replace specialized value types with their expansion:
```python
def despecialize(t):
  match t:
    case TupleType(ts)       : return RecordType([ FieldType(str(i), t) for i,t in enumerate(ts) ])
    case EnumType(labels)    : return VariantType([ CaseType(l, None) for l in labels ])
    case OptionType(t)       : return VariantType([ CaseType("none", None), CaseType("some", t) ])
    case ResultType(ok, err) : return VariantType([ CaseType("ok", ok), CaseType("error", err) ])
    case _                   : return t
```
The specialized value types `string` and `flags` are missing from this list
because they are given specialized canonical ABI representations distinct from
their respective expansions.


### Type Predicates

The `contains_borrow` and `contains_async_value` predicates return whether the
given type contains a `borrow` or `future/`stream`, respectively.
```python
def contains_borrow(t):
  return contains(t, lambda u: isinstance(u, BorrowType))

def contains_async_value(t):
  return contains(t, lambda u: isinstance(u, StreamType | FutureType))

def contains(t, p):
  t = despecialize(t)
  match t:
    case None:
      return False
    case PrimValType() | OwnType() | BorrowType():
      return p(t)
    case ListType(u) | StreamType(u) | FutureType(u):
      return p(t) or contains(u, p)
    case RecordType(fields):
      return p(t) or any(contains(f.t, p) for f in fields)
    case VariantType(cases):
      return p(t) or any(contains(c.t, p) for c in cases)
    case FuncType():
      return any(p(u) for u in t.param_types() + t.result_types())
    case _:
      assert(False)
```

### Alignment

Each value type is assigned an [alignment] which is used by subsequent
Canonical ABI definitions. Presenting the definition of `alignment` piecewise,
we start with the top-level case analysis:
```python
def alignment(t):
  match despecialize(t):
    case BoolType()                  : return 1
    case S8Type() | U8Type()         : return 1
    case S16Type() | U16Type()       : return 2
    case S32Type() | U32Type()       : return 4
    case S64Type() | U64Type()       : return 8
    case F32Type()                   : return 4
    case F64Type()                   : return 8
    case CharType()                  : return 4
    case StringType()                : return 4
    case ErrorContextType()          : return 4
    case ListType(t, l)              : return alignment_list(t, l)
    case RecordType(fields)          : return alignment_record(fields)
    case VariantType(cases)          : return alignment_variant(cases)
    case FlagsType(labels)           : return alignment_flags(labels)
    case OwnType() | BorrowType()    : return 4
    case StreamType() | FutureType() : return 4
```

List alignment is the same as tuple alignment when the length is fixed and
otherwise uses the alignment of pointers.
```python
def alignment_list(elem_type, maybe_length):
  if maybe_length is not None:
    return alignment(elem_type)
  return 4
```

Record alignment is tuple alignment, with the definitions split for reuse below:
```python
def alignment_record(fields):
  a = 1
  for f in fields:
    a = max(a, alignment(f.t))
  return a
```

As an optimization, `variant` discriminants are represented by the smallest integer
covering the number of cases in the variant (with cases numbered in order from
`0` to `len(cases)-1`). Depending on the payload type, this can allow more
compact representations of variants in memory. This smallest integer type is
selected by the following function, used above and below:
```python
def alignment_variant(cases):
  return max(alignment(discriminant_type(cases)), max_case_alignment(cases))

def discriminant_type(cases):
  n = len(cases)
  assert(0 < n < (1 << 32))
  match math.ceil(math.log2(n)/8):
    case 0: return U8Type()
    case 1: return U8Type()
    case 2: return U16Type()
    case 3: return U32Type()

def max_case_alignment(cases):
  a = 1
  for c in cases:
    if c.t is not None:
      a = max(a, alignment(c.t))
  return a
```

As an optimization, `flags` are represented as packed bit-vectors. Like variant
discriminants, `flags` use the smallest integer that fits all the bits, falling
back to sequences of `i32`s when there are more than 32 flags.
```python
def alignment_flags(labels):
  n = len(labels)
  assert(0 < n <= 32)
  if n <= 8: return 1
  if n <= 16: return 2
  return 4
```


### Element Size

Each value type is also assigned an `elem_size` which is the number of bytes
used when values of the type are stored as elements of a `list`. Having this
byte size be a static property of the type instead of attempting to use a
variable-length element-encoding scheme both simplifies the implementation and
maps well to languages which represent `list`s as random-access arrays. Empty
types, such as records with no fields, are not permitted, to avoid
complications in source languages.
```python
def elem_size(t):
  match despecialize(t):
    case BoolType()                  : return 1
    case S8Type() | U8Type()         : return 1
    case S16Type() | U16Type()       : return 2
    case S32Type() | U32Type()       : return 4
    case S64Type() | U64Type()       : return 8
    case F32Type()                   : return 4
    case F64Type()                   : return 8
    case CharType()                  : return 4
    case StringType()                : return 8
    case ErrorContextType()          : return 4
    case ListType(t, l)              : return elem_size_list(t, l)
    case RecordType(fields)          : return elem_size_record(fields)
    case VariantType(cases)          : return elem_size_variant(cases)
    case FlagsType(labels)           : return elem_size_flags(labels)
    case OwnType() | BorrowType()    : return 4
    case StreamType() | FutureType() : return 4

def elem_size_list(elem_type, maybe_length):
  if maybe_length is not None:
    return maybe_length * elem_size(elem_type)
  return 8

def elem_size_record(fields):
  s = 0
  for f in fields:
    s = align_to(s, alignment(f.t))
    s += elem_size(f.t)
  assert(s > 0)
  return align_to(s, alignment_record(fields))

def align_to(ptr, alignment):
  return math.ceil(ptr / alignment) * alignment

def elem_size_variant(cases):
  s = elem_size(discriminant_type(cases))
  s = align_to(s, max_case_alignment(cases))
  cs = 0
  for c in cases:
    if c.t is not None:
      cs = max(cs, elem_size(c.t))
  s += cs
  return align_to(s, alignment_variant(cases))

def elem_size_flags(labels):
  n = len(labels)
  assert(0 < n <= 32)
  if n <= 8: return 1
  if n <= 16: return 2
  return 4
```

### Loading

The `load` function defines how to read a value of a given value type `t`
out of linear memory starting at offset `ptr`, returning the value represented
as a Python value. Presenting the definition of `load` piecewise, we start with
the top-level case analysis:
```python
def load(cx, ptr, t):
  assert(ptr == align_to(ptr, alignment(t)))
  assert(ptr + elem_size(t) <= len(cx.opts.memory))
  match despecialize(t):
    case BoolType()         : return convert_int_to_bool(load_int(cx, ptr, 1))
    case U8Type()           : return load_int(cx, ptr, 1)
    case U16Type()          : return load_int(cx, ptr, 2)
    case U32Type()          : return load_int(cx, ptr, 4)
    case U64Type()          : return load_int(cx, ptr, 8)
    case S8Type()           : return load_int(cx, ptr, 1, signed = True)
    case S16Type()          : return load_int(cx, ptr, 2, signed = True)
    case S32Type()          : return load_int(cx, ptr, 4, signed = True)
    case S64Type()          : return load_int(cx, ptr, 8, signed = True)
    case F32Type()          : return decode_i32_as_float(load_int(cx, ptr, 4))
    case F64Type()          : return decode_i64_as_float(load_int(cx, ptr, 8))
    case CharType()         : return convert_i32_to_char(cx, load_int(cx, ptr, 4))
    case StringType()       : return load_string(cx, ptr)
    case ErrorContextType() : return lift_error_context(cx, load_int(cx, ptr, 4))
    case ListType(t, l)     : return load_list(cx, ptr, t, l)
    case RecordType(fields) : return load_record(cx, ptr, fields)
    case VariantType(cases) : return load_variant(cx, ptr, cases)
    case FlagsType(labels)  : return load_flags(cx, ptr, labels)
    case OwnType()          : return lift_own(cx, load_int(cx, ptr, 4), t)
    case BorrowType()       : return lift_borrow(cx, load_int(cx, ptr, 4), t)
    case StreamType(t)      : return lift_stream(cx, load_int(cx, ptr, 4), t)
    case FutureType(t)      : return lift_future(cx, load_int(cx, ptr, 4), t)
```

Integers are loaded directly from memory, with their high-order bit interpreted
according to the signedness of the type.
```python
def load_int(cx, ptr, nbytes, signed = False):
  return int.from_bytes(cx.opts.memory[ptr : ptr+nbytes], 'little', signed = signed)
```

Integer-to-boolean conversions treats `0` as `false` and all other bit-patterns
as `true`:
```python
def convert_int_to_bool(i):
  assert(i >= 0)
  return bool(i)
```

Floats are loaded directly from memory, with the sign and payload information
of NaN values discarded. Consequently, there is only one unique NaN value per
floating-point type. This reflects the practical reality that some languages
and protocols do not preserve these bits. In the Python code below, this is
expressed as canonicalizing NaNs to a particular bit pattern.

See the comments about lowering of float values for a discussion of possible
optimizations.
```python
DETERMINISTIC_PROFILE = False # or True
CANONICAL_FLOAT32_NAN = 0x7fc00000
CANONICAL_FLOAT64_NAN = 0x7ff8000000000000

def canonicalize_nan32(f):
  if math.isnan(f):
    f = core_f32_reinterpret_i32(CANONICAL_FLOAT32_NAN)
    assert(math.isnan(f))
  return f

def canonicalize_nan64(f):
  if math.isnan(f):
    f = core_f64_reinterpret_i64(CANONICAL_FLOAT64_NAN)
    assert(math.isnan(f))
  return f

def decode_i32_as_float(i):
  return canonicalize_nan32(core_f32_reinterpret_i32(i))

def decode_i64_as_float(i):
  return canonicalize_nan64(core_f64_reinterpret_i64(i))

def core_f32_reinterpret_i32(i):
  return struct.unpack('<f', struct.pack('<I', i))[0] # f32.reinterpret_i32

def core_f64_reinterpret_i64(i):
  return struct.unpack('<d', struct.pack('<Q', i))[0] # f64.reinterpret_i64
```

An `i32` is converted to a `char` (a [Unicode Scalar Value]) by dynamically
testing that its unsigned integral value is in the valid [Unicode Code Point]
range and not a [Surrogate]:
```python
def convert_i32_to_char(cx, i):
  assert(i >= 0)
  trap_if(i >= 0x110000)
  trap_if(0xD800 <= i <= 0xDFFF)
  return chr(i)
```

Strings are loaded from two `i32` values: a pointer (offset in linear memory)
and a number of bytes. There are three supported string encodings in [`canonopt`]:
[UTF-8], [UTF-16] and `latin1+utf16`. This last options allows a *dynamic*
choice between [Latin-1] and UTF-16, indicated by the high bit of the second
`i32`. String values include their original encoding and byte length as a
"hint" that enables `store_string` (defined below) to make better up-front
allocation size choices in many cases. Thus, the value produced by
`load_string` isn't simply a Python `str`, but a *tuple* containing a `str`,
the original encoding and the original byte length.
```python
String = tuple[str, str, int]

def load_string(cx, ptr) -> String:
  begin = load_int(cx, ptr, 4)
  tagged_code_units = load_int(cx, ptr + 4, 4)
  return load_string_from_range(cx, begin, tagged_code_units)

UTF16_TAG = 1 << 31

def load_string_from_range(cx, ptr, tagged_code_units) -> String:
  match cx.opts.string_encoding:
    case 'utf8':
      alignment = 1
      byte_length = tagged_code_units
      encoding = 'utf-8'
    case 'utf16':
      alignment = 2
      byte_length = 2 * tagged_code_units
      encoding = 'utf-16-le'
    case 'latin1+utf16':
      alignment = 2
      if bool(tagged_code_units & UTF16_TAG):
        byte_length = 2 * (tagged_code_units ^ UTF16_TAG)
        encoding = 'utf-16-le'
      else:
        byte_length = tagged_code_units
        encoding = 'latin-1'

  trap_if(ptr != align_to(ptr, alignment))
  trap_if(ptr + byte_length > len(cx.opts.memory))
  try:
    s = cx.opts.memory[ptr : ptr+byte_length].decode(encoding)
  except UnicodeError:
    trap()

  return (s, cx.opts.string_encoding, tagged_code_units)
```

Error context values are lifted directly from the per-component-instance
`error_contexts` table:
```python
def lift_error_context(cx, i):
  return cx.inst.error_contexts.get(i)
```

Lists and records are loaded by recursively loading their elements/fields:
```python
def load_list(cx, ptr, elem_type, maybe_length):
  if maybe_length is not None:
    return load_list_from_valid_range(cx, ptr, maybe_length, elem_type)
  begin = load_int(cx, ptr, 4)
  length = load_int(cx, ptr + 4, 4)
  return load_list_from_range(cx, begin, length, elem_type)

def load_list_from_range(cx, ptr, length, elem_type):
  trap_if(ptr != align_to(ptr, alignment(elem_type)))
  trap_if(ptr + length * elem_size(elem_type) > len(cx.opts.memory))
  return load_list_from_valid_range(cx, ptr, length, elem_type)

def load_list_from_valid_range(cx, ptr, length, elem_type):
  a = []
  for i in range(length):
    a.append(load(cx, ptr + i * elem_size(elem_type), elem_type))
  return a

def load_record(cx, ptr, fields):
  record = {}
  for field in fields:
    ptr = align_to(ptr, alignment(field.t))
    record[field.label] = load(cx, ptr, field.t)
    ptr += elem_size(field.t)
  return record
```
As a technical detail: the `align_to` in the loop in `load_record` is
guaranteed to be a no-op on the first iteration because the record as
a whole starts out aligned (as asserted at the top of `load`).

Variants are loaded using the order of the cases in the type to determine the
case index, assigning `0` to the first case, `1` to the next case, etc.
While the code below appears to perform case-label lookup at runtime, a normal
implementation can build the appropriate index tables at compile-time so that
variant-passing is always O(1) and not involving string operations.
```python
def load_variant(cx, ptr, cases):
  disc_size = elem_size(discriminant_type(cases))
  case_index = load_int(cx, ptr, disc_size)
  ptr += disc_size
  trap_if(case_index >= len(cases))
  c = cases[case_index]
  ptr = align_to(ptr, max_case_alignment(cases))
  if c.t is None:
    return { c.label: None }
  return { c.label: load(cx, ptr, c.t) }
```

Flags are converted from a bit-vector to a dictionary whose keys are
derived from the ordered labels of the `flags` type. The code here takes
advantage of Python's support for integers of arbitrary width.
```python
def load_flags(cx, ptr, labels):
  i = load_int(cx, ptr, elem_size_flags(labels))
  return unpack_flags_from_int(i, labels)

def unpack_flags_from_int(i, labels):
  record = {}
  for l in labels:
    record[l] = bool(i & 1)
    i >>= 1
  return record
```

`own` handles are lifted by removing the handle from the current component
instance's handle table, so that ownership is *transferred* to the lowering
component. The lifting operation fails if unique ownership of the handle isn't
possible, for example if the index was actually a `borrow` or if the `own`
handle is currently being lent out as borrows.
```python
def lift_own(cx, i, t):
  h = cx.inst.resources.remove(i)
  trap_if(h.rt is not t.rt)
  trap_if(h.num_lends != 0)
  trap_if(not h.own)
  return h.rep
```
The abstract lifted value for handle types is currently just the internal
resource representation `i32`, which is kept opaque from the receiving
component (it's stored in the handle table and only accessed indirectly via
index). (This assumes that resource representations are immutable. If
representations were to become mutable, the address of the mutable cell would
be passed as the lifted value instead.)

In contrast to `own`, `borrow` handles are lifted by reading the representation
from the source handle, leaving the source handle intact in the current
component instance's handle table:
```python
def lift_borrow(cx, i, t):
  assert(isinstance(cx.borrow_scope, Subtask))
  h = cx.inst.resources.get(i)
  trap_if(h.rt is not t.rt)
  cx.borrow_scope.add_lender(h)
  return h.rep
```
The `Subtask.add_lender` participates in the enforcement of the dynamic borrow
rules, which keep the source handle alive until the end of the call (as a
conservative upper bound on how long the `borrow` handle can be held). Note
that `add_lender` is called for borrowed source handles so that they must be
kept alive until the subtask completes, which in turn prevents the current task
from `task.return`ing while its non-returned subtask still holds a
transitively-borrowed handle.

Streams and futures are lifted in almost the same way, with the only difference
being that it is a dynamic error to attempt to lift a `future` that has already
been successfully read (which will leave it `closed()`):
```python
def lift_stream(cx, i, t):
  return lift_async_value(ReadableStreamEnd, WritableStreamEnd, cx, i, t)

def lift_future(cx, i, t):
  v = lift_async_value(ReadableFutureEnd, WritableFutureEnd, cx, i, t)
  trap_if(v.closed())
  return v

def lift_async_value(ReadableEndT, WritableEndT, cx, i, t):
  assert(not contains_borrow(t))
  e = cx.inst.waitables.get(i)
  match e:
    case ReadableEndT():
      trap_if(e.copying)
      cx.inst.waitables.remove(i)
    case WritableEndT():
      trap_if(e.paired)
      e.paired = True
    case _:
      trap()
  trap_if(e.stream.t != t)
  return e.stream
```
Since the `waitables` table is heterogeneous, dynamic checks are
necessary to ensure that `i` index actually refers to stream/future end
of the correct type.

Lifting the readable end (of a stream or future) transfers ownership of the
readable end and traps if a read was in progress (which would now be dangling).

Lifting the writable end of a stream leaves the writable end in place (allowing
there to be a write in progress) and shares the writable end's contained
`ReadableStreamGuestImpl` object with the readable end created by
`lower_stream`, pairing the two ends together. As an invariant, each stream can
have at most one readable and writable end, so the `paired` field of
`Writable{Stream,Future}End` is used to track whether there is already a
readable end and trapping if another would be created.


### Storing

The `store` function defines how to write a value `v` of a given value type
`t` into linear memory starting at offset `ptr`. Presenting the definition of
`store` piecewise, we start with the top-level case analysis:
```python
def store(cx, v, t, ptr):
  assert(ptr == align_to(ptr, alignment(t)))
  assert(ptr + elem_size(t) <= len(cx.opts.memory))
  match despecialize(t):
    case BoolType()         : store_int(cx, int(bool(v)), ptr, 1)
    case U8Type()           : store_int(cx, v, ptr, 1)
    case U16Type()          : store_int(cx, v, ptr, 2)
    case U32Type()          : store_int(cx, v, ptr, 4)
    case U64Type()          : store_int(cx, v, ptr, 8)
    case S8Type()           : store_int(cx, v, ptr, 1, signed = True)
    case S16Type()          : store_int(cx, v, ptr, 2, signed = True)
    case S32Type()          : store_int(cx, v, ptr, 4, signed = True)
    case S64Type()          : store_int(cx, v, ptr, 8, signed = True)
    case F32Type()          : store_int(cx, encode_float_as_i32(v), ptr, 4)
    case F64Type()          : store_int(cx, encode_float_as_i64(v), ptr, 8)
    case CharType()         : store_int(cx, char_to_i32(v), ptr, 4)
    case StringType()       : store_string(cx, v, ptr)
    case ErrorContextType() : store_int(cx, lower_error_context(cx, v), ptr, 4)
    case ListType(t, l)     : store_list(cx, v, ptr, t, l)
    case RecordType(fields) : store_record(cx, v, ptr, fields)
    case VariantType(cases) : store_variant(cx, v, ptr, cases)
    case FlagsType(labels)  : store_flags(cx, v, ptr, labels)
    case OwnType()          : store_int(cx, lower_own(cx, v, t), ptr, 4)
    case BorrowType()       : store_int(cx, lower_borrow(cx, v, t), ptr, 4)
    case StreamType(t)      : store_int(cx, lower_stream(cx, v, t), ptr, 4)
    case FutureType(t)      : store_int(cx, lower_future(cx, v, t), ptr, 4)
```

Integers are stored directly into memory. Because the input domain is exactly
the integers in range for the given type, no extra range checks are necessary;
the `signed` parameter is only present to ensure that the internal range checks
of `int.to_bytes` are satisfied.
```python
def store_int(cx, v, ptr, nbytes, signed = False):
  cx.opts.memory[ptr : ptr+nbytes] = int.to_bytes(v, nbytes, 'little', signed = signed)
```

Floats are stored directly into memory, with the sign and payload bits of NaN
values modified non-deterministically. This reflects the practical reality that
different languages, protocols and CPUs have different effects on NaNs.

Although this non-determinism is expressed in the Python code below as
generating a "random" NaN bit-pattern, native implementations do not need to
use the same "random" algorithm, or even any random algorithm at all. Hosts
may instead chose to canonicalize to an arbitrary fixed NaN value, or even to
the original value of the NaN before lifting, allowing them to optimize away
both the canonicalization of lifting and the randomization of lowering.

When a host implements the [deterministic profile], NaNs are canonicalized to
a particular NaN bit-pattern.
```python
def maybe_scramble_nan32(f):
  if math.isnan(f):
    if DETERMINISTIC_PROFILE:
      f = core_f32_reinterpret_i32(CANONICAL_FLOAT32_NAN)
    else:
      f = core_f32_reinterpret_i32(random_nan_bits(32, 8))
    assert(math.isnan(f))
  return f

def maybe_scramble_nan64(f):
  if math.isnan(f):
    if DETERMINISTIC_PROFILE:
      f = core_f64_reinterpret_i64(CANONICAL_FLOAT64_NAN)
    else:
      f = core_f64_reinterpret_i64(random_nan_bits(64, 11))
    assert(math.isnan(f))
  return f

def random_nan_bits(total_bits, exponent_bits):
  fraction_bits = total_bits - exponent_bits - 1
  bits = random.getrandbits(total_bits)
  bits |= ((1 << exponent_bits) - 1) << fraction_bits
  bits |= 1 << random.randrange(fraction_bits - 1)
  return bits

def encode_float_as_i32(f):
  return core_i32_reinterpret_f32(maybe_scramble_nan32(f))

def encode_float_as_i64(f):
  return core_i64_reinterpret_f64(maybe_scramble_nan64(f))

def core_i32_reinterpret_f32(f):
  return struct.unpack('<I', struct.pack('<f', f))[0] # i32.reinterpret_f32

def core_i64_reinterpret_f64(f):
  return struct.unpack('<Q', struct.pack('<d', f))[0] # i64.reinterpret_f64
```

The integral value of a `char` (a [Unicode Scalar Value]) is a valid unsigned
`i32` and thus no runtime conversion or checking is necessary:
```python
def char_to_i32(c):
  i = ord(c)
  assert(0 <= i <= 0xD7FF or 0xD800 <= i <= 0x10FFFF)
  return i
```

Storing strings is complicated by the goal of attempting to optimize the
different transcoding cases. In particular, one challenge is choosing the
linear memory allocation size *before* examining the contents of the string.
The reason for this constraint is that, in some settings where single-pass
iterators are involved (host calls and post-MVP [adapter functions]), examining
the contents of a string more than once would require making an engine-internal
temporary copy of the whole string, which the component model specifically aims
not to do. To avoid multiple passes, the canonical ABI instead uses a `realloc`
approach to update the allocation size during the single copy. A blind
`realloc` approach would normally suffer from multiple reallocations per string
(e.g., using the standard doubling-growth strategy). However, as already shown
in `load_string` above, string values come with two useful hints: their
original encoding and byte length. From this hint data, `store_string` can do a
much better job minimizing the number of reallocations.

We start with a case analysis to enumerate all the meaningful encoding
combinations, subdividing the `latin1+utf16` encoding into either `latin1` or
`utf16` based on the `UTF16_BIT` flag set by `load_string`:
```python
def store_string(cx, v: String, ptr):
  begin, tagged_code_units = store_string_into_range(cx, v)
  store_int(cx, begin, ptr, 4)
  store_int(cx, tagged_code_units, ptr + 4, 4)

def store_string_into_range(cx, v: String):
  src, src_encoding, src_tagged_code_units = v

  if src_encoding == 'latin1+utf16':
    if bool(src_tagged_code_units & UTF16_TAG):
      src_simple_encoding = 'utf16'
      src_code_units = src_tagged_code_units ^ UTF16_TAG
    else:
      src_simple_encoding = 'latin1'
      src_code_units = src_tagged_code_units
  else:
    src_simple_encoding = src_encoding
    src_code_units = src_tagged_code_units

  match cx.opts.string_encoding:
    case 'utf8':
      match src_simple_encoding:
        case 'utf8'         : return store_string_copy(cx, src, src_code_units, 1, 1, 'utf-8')
        case 'utf16'        : return store_utf16_to_utf8(cx, src, src_code_units)
        case 'latin1'       : return store_latin1_to_utf8(cx, src, src_code_units)
    case 'utf16':
      match src_simple_encoding:
        case 'utf8'         : return store_utf8_to_utf16(cx, src, src_code_units)
        case 'utf16'        : return store_string_copy(cx, src, src_code_units, 2, 2, 'utf-16-le')
        case 'latin1'       : return store_string_copy(cx, src, src_code_units, 2, 2, 'utf-16-le')
    case 'latin1+utf16':
      match src_encoding:
        case 'utf8'         : return store_string_to_latin1_or_utf16(cx, src, src_code_units)
        case 'utf16'        : return store_string_to_latin1_or_utf16(cx, src, src_code_units)
        case 'latin1+utf16' :
          match src_simple_encoding:
            case 'latin1'   : return store_string_copy(cx, src, src_code_units, 1, 2, 'latin-1')
            case 'utf16'    : return store_probably_utf16_to_latin1_or_utf16(cx, src, src_code_units)
```

The simplest 4 cases above can compute the exact destination size and then copy
with a simply loop (that possibly inflates Latin-1 to UTF-16 by injecting a 0
byte after every Latin-1 byte).
```python
MAX_STRING_BYTE_LENGTH = (1 << 31) - 1

def store_string_copy(cx, src, src_code_units, dst_code_unit_size, dst_alignment, dst_encoding):
  dst_byte_length = dst_code_unit_size * src_code_units
  trap_if(dst_byte_length > MAX_STRING_BYTE_LENGTH)
  ptr = cx.opts.realloc(0, 0, dst_alignment, dst_byte_length)
  trap_if(ptr != align_to(ptr, dst_alignment))
  trap_if(ptr + dst_byte_length > len(cx.opts.memory))
  encoded = src.encode(dst_encoding)
  assert(dst_byte_length == len(encoded))
  cx.opts.memory[ptr : ptr+len(encoded)] = encoded
  return (ptr, src_code_units)
```
The choice of `MAX_STRING_BYTE_LENGTH` constant ensures that the high bit of a
string's byte length is never set, keeping it clear for `UTF16_BIT`.

The 2 cases of transcoding into UTF-8 share an algorithm that starts by
optimistically assuming that each code unit of the source string fits in a
single UTF-8 byte and then, failing that, reallocates to a worst-case size,
finishes the copy, and then finishes with a shrinking reallocation.
```python
def store_utf16_to_utf8(cx, src, src_code_units):
  worst_case_size = src_code_units * 3
  return store_string_to_utf8(cx, src, src_code_units, worst_case_size)

def store_latin1_to_utf8(cx, src, src_code_units):
  worst_case_size = src_code_units * 2
  return store_string_to_utf8(cx, src, src_code_units, worst_case_size)

def store_string_to_utf8(cx, src, src_code_units, worst_case_size):
  assert(src_code_units <= MAX_STRING_BYTE_LENGTH)
  ptr = cx.opts.realloc(0, 0, 1, src_code_units)
  trap_if(ptr + src_code_units > len(cx.opts.memory))
  for i,code_point in enumerate(src):
    if ord(code_point) < 2**7:
      cx.opts.memory[ptr + i] = ord(code_point)
    else:
      trap_if(worst_case_size > MAX_STRING_BYTE_LENGTH)
      ptr = cx.opts.realloc(ptr, src_code_units, 1, worst_case_size)
      trap_if(ptr + worst_case_size > len(cx.opts.memory))
      encoded = src.encode('utf-8')
      cx.opts.memory[ptr+i : ptr+len(encoded)] = encoded[i : ]
      if worst_case_size > len(encoded):
        ptr = cx.opts.realloc(ptr, worst_case_size, 1, len(encoded))
        trap_if(ptr + len(encoded) > len(cx.opts.memory))
      return (ptr, len(encoded))
  return (ptr, src_code_units)
```

Converting from UTF-8 to UTF-16 performs an initial worst-case size allocation
(assuming each UTF-8 byte encodes a whole code point that inflates into a
two-byte UTF-16 code unit) and then does a shrinking reallocation at the end
if multiple UTF-8 bytes were collapsed into a single 2-byte UTF-16 code unit:
```python
def store_utf8_to_utf16(cx, src, src_code_units):
  worst_case_size = 2 * src_code_units
  trap_if(worst_case_size > MAX_STRING_BYTE_LENGTH)
  ptr = cx.opts.realloc(0, 0, 2, worst_case_size)
  trap_if(ptr != align_to(ptr, 2))
  trap_if(ptr + worst_case_size > len(cx.opts.memory))
  encoded = src.encode('utf-16-le')
  cx.opts.memory[ptr : ptr+len(encoded)] = encoded
  if len(encoded) < worst_case_size:
    ptr = cx.opts.realloc(ptr, worst_case_size, 2, len(encoded))
    trap_if(ptr != align_to(ptr, 2))
    trap_if(ptr + len(encoded) > len(cx.opts.memory))
  code_units = int(len(encoded) / 2)
  return (ptr, code_units)
```

The next transcoding case handles `latin1+utf16` encoding, where there general
goal is to fit the incoming string into Latin-1 if possible based on the code
points of the incoming string. The algorithm speculates that all code points
*do* fit into Latin-1 and then falls back to a worst-case allocation size when
a code point is found outside Latin-1. In this fallback case, the
previously-copied Latin-1 bytes are inflated *in place*, inserting a 0 byte
after every Latin-1 byte (iterating in reverse to avoid clobbering later
bytes):
```python
def store_string_to_latin1_or_utf16(cx, src, src_code_units):
  assert(src_code_units <= MAX_STRING_BYTE_LENGTH)
  ptr = cx.opts.realloc(0, 0, 2, src_code_units)
  trap_if(ptr != align_to(ptr, 2))
  trap_if(ptr + src_code_units > len(cx.opts.memory))
  dst_byte_length = 0
  for usv in src:
    if ord(usv) < (1 << 8):
      cx.opts.memory[ptr + dst_byte_length] = ord(usv)
      dst_byte_length += 1
    else:
      worst_case_size = 2 * src_code_units
      trap_if(worst_case_size > MAX_STRING_BYTE_LENGTH)
      ptr = cx.opts.realloc(ptr, src_code_units, 2, worst_case_size)
      trap_if(ptr != align_to(ptr, 2))
      trap_if(ptr + worst_case_size > len(cx.opts.memory))
      for j in range(dst_byte_length-1, -1, -1):
        cx.opts.memory[ptr + 2*j] = cx.opts.memory[ptr + j]
        cx.opts.memory[ptr + 2*j + 1] = 0
      encoded = src.encode('utf-16-le')
      cx.opts.memory[ptr+2*dst_byte_length : ptr+len(encoded)] = encoded[2*dst_byte_length : ]
      if worst_case_size > len(encoded):
        ptr = cx.opts.realloc(ptr, worst_case_size, 2, len(encoded))
        trap_if(ptr != align_to(ptr, 2))
        trap_if(ptr + len(encoded) > len(cx.opts.memory))
      tagged_code_units = int(len(encoded) / 2) | UTF16_TAG
      return (ptr, tagged_code_units)
  if dst_byte_length < src_code_units:
    ptr = cx.opts.realloc(ptr, src_code_units, 2, dst_byte_length)
    trap_if(ptr != align_to(ptr, 2))
    trap_if(ptr + dst_byte_length > len(cx.opts.memory))
  return (ptr, dst_byte_length)
```

The final transcoding case takes advantage of the extra heuristic
information that the incoming UTF-16 bytes were intentionally chosen over
Latin-1 by the producer, indicating that they *probably* contain code points
outside Latin-1 and thus *probably* require inflation. Based on this
information, the transcoding algorithm pessimistically allocates storage for
UTF-16, deflating at the end if indeed no non-Latin-1 code points were
encountered. This Latin-1 deflation ensures that if a group of components
are all using `latin1+utf16` and *one* component over-uses UTF-16, other
components can recover the Latin-1 compression. (The Latin-1 check can be
inexpensively fused with the UTF-16 validate+copy loop.)
```python
def store_probably_utf16_to_latin1_or_utf16(cx, src, src_code_units):
  src_byte_length = 2 * src_code_units
  trap_if(src_byte_length > MAX_STRING_BYTE_LENGTH)
  ptr = cx.opts.realloc(0, 0, 2, src_byte_length)
  trap_if(ptr != align_to(ptr, 2))
  trap_if(ptr + src_byte_length > len(cx.opts.memory))
  encoded = src.encode('utf-16-le')
  cx.opts.memory[ptr : ptr+len(encoded)] = encoded
  if any(ord(c) >= (1 << 8) for c in src):
    tagged_code_units = int(len(encoded) / 2) | UTF16_TAG
    return (ptr, tagged_code_units)
  latin1_size = int(len(encoded) / 2)
  for i in range(latin1_size):
    cx.opts.memory[ptr + i] = cx.opts.memory[ptr + 2*i]
  ptr = cx.opts.realloc(ptr, src_byte_length, 1, latin1_size)
  trap_if(ptr + latin1_size > len(cx.opts.memory))
  return (ptr, latin1_size)
```

Error context values are lowered by storing them directly into the
per-component-instance `error_contexts` table and passing the `i32` index to
wasm.
```python
def lower_error_context(cx, v):
  return cx.inst.error_contexts.add(v)
```

Lists and records are stored by recursively storing their elements and
are symmetric to the loading functions. Unlike strings, lists can
simply allocate based on the up-front knowledge of length and static
element size.
```python
def store_list(cx, v, ptr, elem_type, maybe_length):
  if maybe_length is not None:
    assert(maybe_length == len(v))
    store_list_into_valid_range(cx, v, ptr, elem_type)
    return
  begin, length = store_list_into_range(cx, v, elem_type)
  store_int(cx, begin, ptr, 4)
  store_int(cx, length, ptr + 4, 4)

def store_list_into_range(cx, v, elem_type):
  byte_length = len(v) * elem_size(elem_type)
  trap_if(byte_length >= (1 << 32))
  ptr = cx.opts.realloc(0, 0, alignment(elem_type), byte_length)
  trap_if(ptr != align_to(ptr, alignment(elem_type)))
  trap_if(ptr + byte_length > len(cx.opts.memory))
  store_list_into_valid_range(cx, v, ptr, elem_type)
  return (ptr, len(v))

def store_list_into_valid_range(cx, v, ptr, elem_type):
  for i,e in enumerate(v):
    store(cx, e, elem_type, ptr + i * elem_size(elem_type))

def store_record(cx, v, ptr, fields):
  for f in fields:
    ptr = align_to(ptr, alignment(f.t))
    store(cx, v[f.label], f.t, ptr)
    ptr += elem_size(f.t)
```

Variant values are represented as Python dictionaries containing exactly one
entry whose key is the label of the lifted case and whose value is the
(optional) case payload. While this code appears to do an O(n) search of the
`variant` type for a matching case label, a normal implementation can
statically fuse `store_variant` with its matching `load_variant` to ultimately
build a dense array that maps producer's case indices to the consumer's case
indices.
```python
def store_variant(cx, v, ptr, cases):
  case_index, case_value = match_case(v, cases)
  disc_size = elem_size(discriminant_type(cases))
  store_int(cx, case_index, ptr, disc_size)
  ptr += disc_size
  ptr = align_to(ptr, max_case_alignment(cases))
  c = cases[case_index]
  if c.t is not None:
    store(cx, case_value, c.t, ptr)

def match_case(v, cases):
  [label] = v.keys()
  [index] = [i for i,c in enumerate(cases) if c.label == label]
  [value] = v.values()
  return (index, value)
```

Flags are converted from a dictionary to a bit-vector by iterating
through the case-labels of the variant in the order they were listed in the
type definition and OR-ing all the bits together. Flag lifting/lowering can be
statically fused into array/integer operations (with a simple byte copy when
the case lists are the same) to avoid any string operations in a similar manner
to variants.
```python
def store_flags(cx, v, ptr, labels):
  i = pack_flags_into_int(v, labels)
  store_int(cx, i, ptr, elem_size_flags(labels))

def pack_flags_into_int(v, labels):
  i = 0
  shift = 0
  for l in labels:
    i |= (int(bool(v[l])) << shift)
    shift += 1
  return i
```

Finally, `own` and `borrow` handles are lowered by initializing new handle
elements in the current component instance's `resources` table. The increment
of `num_borrows` is complemented by a decrement in `canon_resource_drop` and
ensures that all borrowed handles are dropped before the end of the task.
```python
def lower_own(cx, rep, t):
  h = ResourceHandle(t.rt, rep, own = True)
  return cx.inst.resources.add(h)

def lower_borrow(cx, rep, t):
  assert(isinstance(cx.borrow_scope, Task))
  if cx.inst is t.rt.impl:
    return rep
  h = ResourceHandle(t.rt, rep, own = False, borrow_scope = cx.borrow_scope)
  h.borrow_scope.num_borrows += 1
  return cx.inst.resources.add(h)
```
The special case in `lower_borrow` is an optimization, recognizing that, when
a borrowed handle is passed to the component that implemented the resource
type, the only thing the borrowed handle is good for is calling
`resource.rep`, so lowering might as well avoid the overhead of creating an
intermediate borrow handle.

Lowering a `stream` or `future` is almost entirely symmetric. The
`trap_if(v.closed())` in `lift_future` ensures the validity of the
`assert(not v.closed())` in `lower_future`.
```python
def lower_stream(cx, v, t):
  return lower_async_value(ReadableStreamEnd, WritableStreamEnd, cx, v, t)

def lower_future(cx, v, t):
  assert(not v.closed())
  return lower_async_value(ReadableFutureEnd, WritableFutureEnd, cx, v, t)

def lower_async_value(ReadableEndT, WritableEndT, cx, v, t):
  assert(isinstance(v, ReadableStream))
  assert(not contains_borrow(t))
  if isinstance(v, ReadableStreamGuestImpl) and cx.inst is v.impl:
    for i,e in enumerate(cx.inst.waitables.array):
      if isinstance(e, WritableEndT) and e.stream is v:
        break
    assert(e.paired)
    e.paired = False
    assert(i <= Table.MAX_LENGTH < 2**31)
    return i | (2**31)
  else:
    return cx.inst.waitables.add(ReadableEndT(v))
```
In the ordinary (`else`) case, the `ReadableStream` value (which may be
implemented by the host or wasm) is stored in a new readable end in the
`waitables` table.

The interesting case is when a component instance receives a `ReadableStream`
for which the component instance already holds writable end. Without specially
handling this case, this would lead to copies from a single linear memory into
itself which is both inefficient and raises subtle semantic interleaving
questions that we would rather avoid. To avoid both, this case is detected and
the index of the existing writable end is returned instead of a new readable
end, setting the high bit to signal this fact to guest code. Guest code must
therefore handle this special case by collapsing the two ends of the stream to
work fully within guest code (since the Canonical ABI is now wholly unnecessary
to pass values from writer to reader). The O(N) search through the `waitables`
table is expected to be optimized away by instead storing a pointer or index
of the writable end in the stream itself (alongside the `impl` field).


### Flattening

With only the definitions above, the Canonical ABI would be forced to place all
parameters and results in linear memory. While this is necessary in the general
case, in many cases performance can be improved by passing small-enough values
in registers by using core function parameters and results. To support this
optimization, the Canonical ABI defines `flatten_functype` to map component
function types to core function types by attempting to decompose all the
non-dynamically-sized component value types into core value types.

For a variety of [practical][Implementation Limits] reasons, we need to limit
the total number of flattened parameters and results, falling back to storing
everything in linear memory. The number of flattened results is currently
limited to 1 due to various parts of the toolchain (notably the C ABI) not yet
being able to express [multi-value] returns. Hopefully this limitation is
temporary and can be lifted before the Component Model is fully standardized.

When there are too many flat values, in general, a single `i32` pointer can be
passed instead (pointing to a tuple in linear memory). When lowering *into*
linear memory, this requires the Canonical ABI to call `realloc` (in `lower`
below) to allocate space to put the tuple. As an optimization, when lowering
the return value of an imported function (via `canon lower`), the caller can
have already allocated space for the return value (e.g., efficiently on the
stack), passing in an `i32` pointer as an parameter instead of returning an
`i32` as a return value.

Given all this, the top-level definition of `flatten_functype` is:
```python
MAX_FLAT_PARAMS = 16
MAX_FLAT_RESULTS = 1

def flatten_functype(opts, ft, context):
  flat_params = flatten_types(ft.param_types())
  flat_results = flatten_types(ft.result_types())
  if opts.sync:
    if len(flat_params) > MAX_FLAT_PARAMS:
      flat_params = ['i32']
    if len(flat_results) > MAX_FLAT_RESULTS:
      match context:
        case 'lift':
          flat_results = ['i32']
        case 'lower':
          flat_params += ['i32']
          flat_results = []
    return CoreFuncType(flat_params, flat_results)
  else:
    match context:
      case 'lift':
        if opts.callback:
          flat_results = ['i32']
        else:
          flat_results = []
      case 'lower':
        if len(flat_params) > 1:
          flat_params = ['i32']
        if len(flat_results) > 0:
          flat_params += ['i32']
        flat_results = ['i32']
    return CoreFuncType(flat_params, flat_results)

def flatten_types(ts):
  return [ft for t in ts for ft in flatten_type(t)]
```
As shown here, the core signatures `async` functions use a lower limit on the
maximum number of parameters (1) and results (0) passed as scalars before
falling back to passing through memory.

Presenting the definition of `flatten_type` piecewise, we start with the
top-level case analysis:
```python
def flatten_type(t):
  match despecialize(t):
    case BoolType()                       : return ['i32']
    case U8Type() | U16Type() | U32Type() : return ['i32']
    case S8Type() | S16Type() | S32Type() : return ['i32']
    case S64Type() | U64Type()            : return ['i64']
    case F32Type()                        : return ['f32']
    case F64Type()                        : return ['f64']
    case CharType()                       : return ['i32']
    case StringType()                     : return ['i32', 'i32']
    case ErrorContextType()               : return ['i32']
    case ListType(t, l)                   : return flatten_list(t, l)
    case RecordType(fields)               : return flatten_record(fields)
    case VariantType(cases)               : return flatten_variant(cases)
    case FlagsType(labels)                : return ['i32']
    case OwnType() | BorrowType()         : return ['i32']
    case StreamType() | FutureType()      : return ['i32']
```

List flattening of a fixed-length list uses the same flattening as a tuple
(via `flatten_record` below).
```python
def flatten_list(elem_type, maybe_length):
  if maybe_length is not None:
    return flatten_type(elem_type) * maybe_length
  return ['i32', 'i32']
```

Record flattening simply flattens each field in sequence.
```python
def flatten_record(fields):
  flat = []
  for f in fields:
    flat += flatten_type(f.t)
  return flat
```

Variant flattening is more involved due to the fact that each case payload can
have a totally different flattening. Rather than giving up when there is a type
mismatch, the Canonical ABI relies on the fact that the 4 core value types can
be easily bit-cast between each other and defines a `join` operator to pick the
tightest approximation. What this means is that, regardless of the dynamic
case, all flattened variants are passed with the same static set of core types,
which may involve, e.g., reinterpreting an `f32` as an `i32` or zero-extending
an `i32` into an `i64`.
```python
def flatten_variant(cases):
  flat = []
  for c in cases:
    if c.t is not None:
      for i,ft in enumerate(flatten_type(c.t)):
        if i < len(flat):
          flat[i] = join(flat[i], ft)
        else:
          flat.append(ft)
  return flatten_type(discriminant_type(cases)) + flat

def join(a, b):
  if a == b: return a
  if (a == 'i32' and b == 'f32') or (a == 'f32' and b == 'i32'): return 'i32'
  return 'i64'
```

### Flat Lifting

Values are lifted by iterating over a list of parameter or result Core
WebAssembly values:
```python
class CoreValueIter:
  values: list[int|float]
  i: int

  def __init__(self, vs):
    self.values = vs
    self.i = 0

  def next(self, t):
    v = self.values[self.i]
    self.i += 1
    match t:
      case 'i32': assert(isinstance(v, int) and 0 <= v < 2**32)
      case 'i64': assert(isinstance(v, int) and 0 <= v < 2**64)
      case 'f32': assert(isinstance(v, (int,float)))
      case 'f64': assert(isinstance(v, (int,float)))
      case _    : assert(False)
    return v

  def done(self):
    return self.i == len(self.values)
```
The `match` is only used for spec-level assertions; no runtime typecase is
required.

The `lift_flat` function defines how to convert a list of core values into a
single high-level value of type `t`. Presenting the definition of `lift_flat`
piecewise, we start with the top-level case analysis:
```python
def lift_flat(cx, vi, t):
  match despecialize(t):
    case BoolType()         : return convert_int_to_bool(vi.next('i32'))
    case U8Type()           : return lift_flat_unsigned(vi, 32, 8)
    case U16Type()          : return lift_flat_unsigned(vi, 32, 16)
    case U32Type()          : return lift_flat_unsigned(vi, 32, 32)
    case U64Type()          : return lift_flat_unsigned(vi, 64, 64)
    case S8Type()           : return lift_flat_signed(vi, 32, 8)
    case S16Type()          : return lift_flat_signed(vi, 32, 16)
    case S32Type()          : return lift_flat_signed(vi, 32, 32)
    case S64Type()          : return lift_flat_signed(vi, 64, 64)
    case F32Type()          : return canonicalize_nan32(vi.next('f32'))
    case F64Type()          : return canonicalize_nan64(vi.next('f64'))
    case CharType()         : return convert_i32_to_char(cx, vi.next('i32'))
    case StringType()       : return lift_flat_string(cx, vi)
    case ErrorContextType() : return lift_error_context(cx, vi.next('i32'))
    case ListType(t, l)     : return lift_flat_list(cx, vi, t, l)
    case RecordType(fields) : return lift_flat_record(cx, vi, fields)
    case VariantType(cases) : return lift_flat_variant(cx, vi, cases)
    case FlagsType(labels)  : return lift_flat_flags(vi, labels)
    case OwnType()          : return lift_own(cx, vi.next('i32'), t)
    case BorrowType()       : return lift_borrow(cx, vi.next('i32'), t)
    case StreamType(t)      : return lift_stream(cx, vi.next('i32'), t)
    case FutureType(t)      : return lift_future(cx, vi.next('i32'), t)
```

Integers are lifted from core `i32` or `i64` values using the signedness of the
target type to interpret the high-order bit. When the target type is narrower
than an `i32`, the Canonical ABI ignores the unused high bits (like `load_int`).
The conversion logic here assumes that `i32` values are always represented as
unsigned Python `int`s and thus lifting to a signed type performs a manual 2s
complement conversion in the Python (which would be a no-op in hardware).
```python
def lift_flat_unsigned(vi, core_width, t_width):
  i = vi.next('i' + str(core_width))
  assert(0 <= i < (1 << core_width))
  return i % (1 << t_width)

def lift_flat_signed(vi, core_width, t_width):
  i = vi.next('i' + str(core_width))
  assert(0 <= i < (1 << core_width))
  i %= (1 << t_width)
  if i >= (1 << (t_width - 1)):
    return i - (1 << t_width)
  return i
```

The contents of strings and variable-length lists are stored in memory so
lifting these types is essentially the same as loading them from memory; the
only difference is that the pointer and length come from `i32` values instead
of from linear memory. Fixed-length lists are lifted the same way as a
tuple (via `lift_flat_record` below).
```python
def lift_flat_string(cx, vi):
  ptr = vi.next('i32')
  packed_length = vi.next('i32')
  return load_string_from_range(cx, ptr, packed_length)

def lift_flat_list(cx, vi, elem_type, maybe_length):
  if maybe_length is not None:
    a = []
    for i in range(maybe_length):
      a.append(lift_flat(cx, vi, elem_type))
    return a
  ptr = vi.next('i32')
  length = vi.next('i32')
  return load_list_from_range(cx, ptr, length, elem_type)
```

Records are lifted by recursively lifting their fields:
```python
def lift_flat_record(cx, vi, fields):
  record = {}
  for f in fields:
    record[f.label] = lift_flat(cx, vi, f.t)
  return record
```

Variants are also lifted recursively. Lifting a variant must carefully follow
the definition of `flatten_variant` above, consuming the exact same core types
regardless of the dynamic case payload being lifted. Because of the `join`
performed by `flatten_variant`, we need a more-permissive value iterator that
reinterprets between the different types appropriately and also traps if the
high bits of an `i64` are set for a 32-bit type:
```python
def lift_flat_variant(cx, vi, cases):
  flat_types = flatten_variant(cases)
  assert(flat_types.pop(0) == 'i32')
  case_index = vi.next('i32')
  trap_if(case_index >= len(cases))
  class CoerceValueIter:
    def next(self, want):
      have = flat_types.pop(0)
      x = vi.next(have)
      match (have, want):
        case ('i32', 'f32') : return decode_i32_as_float(x)
        case ('i64', 'i32') : return wrap_i64_to_i32(x)
        case ('i64', 'f32') : return decode_i32_as_float(wrap_i64_to_i32(x))
        case ('i64', 'f64') : return decode_i64_as_float(x)
        case _              : assert(have == want); return x
  c = cases[case_index]
  if c.t is None:
    v = None
  else:
    v = lift_flat(cx, CoerceValueIter(), c.t)
  for have in flat_types:
    _ = vi.next(have)
  return { c.label: v }

def wrap_i64_to_i32(i):
  assert(0 <= i < (1 << 64))
  return i % (1 << 32)
```

Finally, flags are lifted by lifting to a record the same way as when loading
flags from linear memory.
```python
def lift_flat_flags(vi, labels):
  assert(0 < len(labels) <= 32)
  i = vi.next('i32')
  return unpack_flags_from_int(i, labels)
```

### Flat Lowering

The `lower_flat` function defines how to convert a value `v` of a given type
`t` into zero or more core values. Presenting the definition of `lower_flat`
piecewise, we start with the top-level case analysis:
```python
def lower_flat(cx, v, t):
  match despecialize(t):
    case BoolType()         : return [int(v)]
    case U8Type()           : return [v]
    case U16Type()          : return [v]
    case U32Type()          : return [v]
    case U64Type()          : return [v]
    case S8Type()           : return lower_flat_signed(v, 32)
    case S16Type()          : return lower_flat_signed(v, 32)
    case S32Type()          : return lower_flat_signed(v, 32)
    case S64Type()          : return lower_flat_signed(v, 64)
    case F32Type()          : return [maybe_scramble_nan32(v)]
    case F64Type()          : return [maybe_scramble_nan64(v)]
    case CharType()         : return [char_to_i32(v)]
    case StringType()       : return lower_flat_string(cx, v)
    case ErrorContextType() : return lower_error_context(cx, v)
    case ListType(t, l)     : return lower_flat_list(cx, v, t, l)
    case RecordType(fields) : return lower_flat_record(cx, v, fields)
    case VariantType(cases) : return lower_flat_variant(cx, v, cases)
    case FlagsType(labels)  : return lower_flat_flags(v, labels)
    case OwnType()          : return [lower_own(cx, v, t)]
    case BorrowType()       : return [lower_borrow(cx, v, t)]
    case StreamType(t)      : return [lower_stream(cx, v, t)]
    case FutureType(t)      : return [lower_future(cx, v, t)]
```

Since component-level values are assumed in-range and, as previously stated,
core `i32` values are always internally represented as unsigned `int`s,
unsigned integer values need no extra conversion. Signed integer values are
converted to unsigned core `i32`s by 2s complement arithmetic (which again
would be a no-op in hardware):
```python
def lower_flat_signed(i, core_bits):
  if i < 0:
    i += (1 << core_bits)
  return [i]
```

Since strings and variable-length lists are stored in linear memory, lifting
can reuse the previous definitions; only the resulting pointers are returned
differently (as `i32` values instead of as a pair in linear memory).
Fixed-length lists are lowered the same way as tuples (via `lower_flat_record`
below).
```python
def lower_flat_string(cx, v):
  ptr, packed_length = store_string_into_range(cx, v)
  return [ptr, packed_length]

def lower_flat_list(cx, v, elem_type, maybe_length):
  if maybe_length is not None:
    assert(maybe_length == len(v))
    flat = []
    for e in v:
      flat += lower_flat(cx, e, elem_type)
    return flat
  (ptr, length) = store_list_into_range(cx, v, elem_type)
  return [ptr, length]
```

Records are lowered by recursively lowering their fields:
```python
def lower_flat_record(cx, v, fields):
  flat = []
  for f in fields:
    flat += lower_flat(cx, v[f.label], f.t)
  return flat
```

Variants are also lowered recursively. Symmetric to `lift_flat_variant` above,
`lower_flat_variant` must consume all flattened types of `flatten_variant`,
manually coercing the otherwise-incompatible type pairings allowed by `join`:
```python
def lower_flat_variant(cx, v, cases):
  case_index, case_value = match_case(v, cases)
  flat_types = flatten_variant(cases)
  assert(flat_types.pop(0) == 'i32')
  c = cases[case_index]
  if c.t is None:
    payload = []
  else:
    payload = lower_flat(cx, case_value, c.t)
    for i,(fv,have) in enumerate(zip(payload, flatten_type(c.t))):
      want = flat_types.pop(0)
      match (have, want):
        case ('f32', 'i32') : payload[i] = encode_float_as_i32(fv)
        case ('i32', 'i64') : payload[i] = fv
        case ('f32', 'i64') : payload[i] = encode_float_as_i32(fv)
        case ('f64', 'i64') : payload[i] = encode_float_as_i64(fv)
        case _              : assert(have == want)
  for _ in flat_types:
    payload.append(0)
  return [case_index] + payload
```

Finally, flags are lowered by packing the flags into an `i32` bitvector.
```python
def lower_flat_flags(v, labels):
  assert(0 < len(labels) <= 32)
  return [pack_flags_into_int(v, labels)]
```

### Lifting and Lowering Values

The `lift_flat_values` function defines how to lift a list of core
parameters or results (given by the `CoreValueIter` `vi`) into a tuple
of component-level values with types `ts`.
```python
def lift_flat_values(cx, max_flat, vi, ts):
  flat_types = flatten_types(ts)
  if len(flat_types) > max_flat:
    return lift_heap_values(cx, vi, ts)
  else:
    return [ lift_flat(cx, vi, t) for t in ts ]

def lift_heap_values(cx, vi, ts):
  ptr = vi.next('i32')
  tuple_type = TupleType(ts)
  trap_if(ptr != align_to(ptr, alignment(tuple_type)))
  trap_if(ptr + elem_size(tuple_type) > len(cx.opts.memory))
  return list(load(cx, ptr, tuple_type).values())
```

Symmetrically, the `lower_flat_values` function defines how to lower a
list of component-level values `vs` of types `ts` into a list of core
values. As already described for [`flatten_functype`](#flattening) above,
lowering handles the greater-than-`max_flat` case by either allocating
storage with `realloc` or accepting a caller-allocated buffer as an
out-param:
```python
def lower_flat_values(cx, max_flat, vs, ts, out_param = None):
  cx.inst.may_leave = False
  flat_types = flatten_types(ts)
  if len(flat_types) > max_flat:
    flat_vals = lower_heap_values(cx, vs, ts, out_param)
  else:
    flat_vals = []
    for i in range(len(vs)):
      flat_vals += lower_flat(cx, vs[i], ts[i])
  cx.inst.may_leave = True
  return flat_vals

def lower_heap_values(cx, vs, ts, out_param):
  tuple_type = TupleType(ts)
  tuple_value = {str(i): v for i,v in enumerate(vs)}
  if out_param is None:
    ptr = cx.opts.realloc(0, 0, alignment(tuple_type), elem_size(tuple_type))
    flat_vals = [ptr]
  else:
    ptr = out_param.next('i32')
    flat_vals = []
  trap_if(ptr != align_to(ptr, alignment(tuple_type)))
  trap_if(ptr + elem_size(tuple_type) > len(cx.opts.memory))
  store(cx, tuple_value, tuple_type, ptr)
  return flat_vals
```
The `may_leave` flag is guarded by `canon_lower` below to prevent a component
from calling out of the component while in the middle of lowering, ensuring
that the relative ordering of the side effects of lifting followed by lowering
cannot be observed and thus an implementation may reliably fuse lifting with
lowering when making a cross-component call to avoid the intermediate copy.


## Canonical Definitions

Using the above supporting definitions, we can describe the static and dynamic
semantics of component-level [`canon`] definitions. The following subsections
cover each of these `canon` cases.

### `canonopt` Validation

Canonical options, often referred to as `$opts` in the definitions below,
can be specified at most once in any particular list of options. For example
specifying `string-encoding=utf8` twice is an error. Each individual option, if
present, is validated as such:

* `string-encoding=N` - can be passed at most once, regardless of `N`.
* `memory` - this is a subtype of `(memory 1)`
* `realloc` - the function has type `(func (param i32 i32 i32 i32) (result i32))`
* if `realloc` is present, then `memory` must be present
* `post-return` - only allowed on [`canon lift`](#canon-lift), which has rules
  for validation
* 🔀 `async` - cannot be present with `post-return`
* 🔀 `callback` - the function has type `(func (param i32 i32 i32 i32) (result
  i32))` and cannot be present without `async` and is only allowed with [`canon
  lift`](#canon-lift)

Additionally some options are required depending on lift/lower operations
performed for a component. These are defined as:

* `lower(T)`
  * requires `memory` if `T` contains a `list` or `string`

* `lift(T)`
  * requires `realloc` if `T` contains a `list` or `string`


### `canon lift`

For a canonical definition:
```wat
(canon lift $callee:<funcidx> $opts:<canonopt>* (func $f (type $ft)))
```

In addition to [general validation of `$opts`](#canonopt-validation) the additional
validation is performed:

* `$callee` must have type `flatten_functype($opts, $ft, 'lift')`
* `$f` is given type `$ft`
* if a `post-return` is present, it has type `(func (param flatten_functype({}, $ft, 'lift').results))`
* requires options based on [`lift(param)`](#canonopt-validation) for all parameters in `ft`
* requires options based on [`lower(result)`](#canonopt-validation) if `ft` has a result
* if `len(flatten_types(ft.param_types())) > MAX_FLAT_PARAMS`, `realloc` is required
* if `len(flatten_types(ft.result_types())) > MAX_FLAT_RESULTS`, `memory` is required

When instantiating component instance `$inst`:
* Define `$f` to be the partially-bound closure `canon_lift($opts, $inst, $ft, $callee)`

The resulting function `$f` takes 4 runtime arguments:
* `caller`: the caller's `Task` or, if this lifted function is being called by
  the host, `None`
* `on_start`: a nullary function that must be called to return the caller's
  arguments as a list of component-level values
* `on_return`: a unary function that must be called after `on_start`,
  passing the list of component-level return values
* `on_block`: a unary async function taking an `asyncio.Future` to `await`,
  and returning the future's result. This function will be called (by the
  Canonical ABI) instead of raw `await` for any blocking operation.

The indirection of `on_start` and `on_return` are used to model the
interleaving of reading arguments out of the caller's stack and memory and
writing results back into the caller's stack and memory, which will vary in
async calls.

If `$f` ends up being called by the host, the host is responsible for, in a
host-defined manner, conjuring up component-level values suitable for passing
into `lower` and, conversely, consuming the component values produced by
`lift`. For example, if the host is a native JS runtime, the [JavaScript
embedding] would specify how native JavaScript values are converted to and from
component values. Alternatively, if the host is a Unix CLI that invokes
component exports directly from the command line, the CLI could choose to
automatically parse `argv` into component-level values according to the
declared types of the export. In any case, `canon lift` specifies how these
variously-produced values are consumed as parameters (and produced as results)
by a *single host-agnostic component*.

Based on this, `canon_lift` is defined in chunks as follows:
```python
async def canon_lift(opts, inst, ft, callee, caller, on_start, on_return, on_block):
  task = Task(opts, inst, ft, caller, on_return, on_block)
  flat_args = await task.enter(on_start)
  flat_ft = flatten_functype(opts, ft, 'lift')
  assert(types_match_values(flat_ft.params, flat_args))
```
Each call to `canon lift` creates a new `Task` and waits to enter the task,
allowing the task to express backpressure (for several independent reasons
listed in `Task.may_enter` above) before lowering the arguments into the
callee's memory.

In the synchronous case, if `always-task-return` ABI option is set, the lifted
core wasm code must call `canon task.return` to return a value before returning
to `canon lift` (or else there will be a trap in `task.exit()`), which allows
the core wasm to do cleanup and finalization before returning. Otherwise,
if `always-task-return` is *not* set, `canon lift` calls `task.return` when
core wasm returns (which lifts the values return by core wasm) and then calls
the `post-return` function to let core wasm do cleanup and finalization. In
the future, `post-return` and the option to not set `always-task-return` may
be deprecated and removed.
```python
  if opts.sync:
    flat_results = await call_and_trap_on_throw(callee, task, flat_args)
    if not opts.always_task_return:
      assert(types_match_values(flat_ft.results, flat_results))
      task.return_(flat_results)
      if opts.post_return is not None:
        [] = await call_and_trap_on_throw(opts.post_return, task, flat_results)
    task.exit()
    return
```
Next, the asynchronous non-`callback` case is simple and requires `task.return`
to be called, effectively implying `always-task-return`. Asynchronous waiting
happens by core wasm calling `waitable-set.wait`.
```python
  else:
    if not opts.callback:
      [] = await call_and_trap_on_throw(callee, task, flat_args)
      assert(types_match_values(flat_ft.results, []))
      task.exit()
      return
```
In contrast, the asynchronous `callback` case does asynchronous waiting in
the event loop, with core wasm (repeatedly) returning instructions for what
to do next:
```python
    else:
      [packed] = await call_and_trap_on_throw(callee, task, flat_args)
      s = None
      while True:
        code,si = unpack_callback_result(packed)
        if si != 0:
          s = task.inst.waitable_sets.get(si)
        match code:
          case CallbackCode.EXIT:
            task.exit()
            return
          case CallbackCode.YIELD:
            await task.yield_(opts.sync)
            e = None
          case CallbackCode.WAIT:
            trap_if(not s)
            e = await task.wait_on(s.wait(), sync = False)
          case CallbackCode.POLL:
            trap_if(not s)
            await task.yield_(opts.sync)
            e = s.poll()
        if e:
          event, p1, p2 = e
        else:
          event, p1, p2 = (EventCode.NONE, 0, 0)
        [packed] = await call_and_trap_on_throw(opts.callback, task, [event, p1, p2])
```
One detail worth noting here is that the index of the waitable set does not
need to be returned every time; as an optimization to avoid a `waitable_sets`
table access on every turn of the event loop, if the returned waitable set
index is `0` (which is an invalid table index anyways), the previous waitable
set will be used.

The bit-packing scheme used for the `i32` `packed` return value is defined as
follows:
```python
class CallbackCode(IntEnum):
  EXIT = 0
  YIELD = 1
  WAIT = 2
  POLL = 3
  MAX = 3

def unpack_callback_result(packed):
  code = packed & 0xf
  trap_if(code > CallbackCode.MAX)
  assert(packed < 2**32)
  assert(Table.MAX_LENGTH < 2**28)
  waitable_set_index = packed >> 4
  return (CallbackCode(code), waitable_set_index)
```
The ability to asynchronously wait, poll, yield and exit is thus available to
both the `callback` and non-`callback` cases, making `callback` just an
optimization to avoid allocating stacks for async languages that have avoided
the need for [stack-switching] by design (e.g., `async`/`await` in JS, Python,
C# and Rust).

Uncaught Core WebAssembly [exceptions] result in a trap at component
boundaries. Thus, if a component wishes to signal an error, it must use some
sort of explicit type such as `result` (whose `error` case particular language
bindings may choose to map to and from exceptions):
```python
async def call_and_trap_on_throw(callee, task, args):
  try:
    return await callee(task, args)
  except CoreWebAssemblyException:
    trap()
```


### `canon lower`

For a canonical definition:
```wat
(canon lower $callee:<funcidx> $opts:<canonopt>* (core func $f))
```

In addition to [general validation of `$opts`](#canonopt-validation) the additional
validation is performed where `$callee` has type `$ft`:

* `$f` is given type `flatten_functype($opts, $ft, 'lower')`
* requires options [based on `lower(param)`](#canonopt-validation) for all parameters in `ft`
* requires options [based on `lift(result)`](#canonopt-validation) if `ft` has a result
* if `len(flatten_types(ft.param_types())) > max_flat_params`, `memory` is required
* if `len(flatten_types(ft.result_types())) > max_flat_results`, `realloc` is required
* if `async` is specified, `memory` must be present

When instantiating component instance `$inst`:
* Define `$f` to be the partially-bound closure: `canon_lower($opts, $ft, $callee)`

The resulting function `$f` takes 2 runtime arguments:
* `task`: the `Task` that was created by `canon_lift` when entering the current
  component instance
* `flat_args`: the list of core values passed by the core function calller

Given this, `canon_lower` is defined in chunks as follows:
```python
async def canon_lower(opts, ft, callee, task, flat_args):
  trap_if(not task.inst.may_leave)
  subtask = Subtask()
  cx = LiftLowerContext(opts, task.inst, subtask)
```
Each call to `canon lower` creates a new `Subtask`. However, this `Subtask` is
only added to the `waitables` table if `async` is specified and the callee
blocks. In any case, this `Subtask` is used as the `borrow_scope` for `borrow`
lifted during the call, ensuring that owned handles are not dropped before
`Subtask.finish()` is called.

The `on_start` and `on_return` callbacks are called by the `callee`
(which is `canon_lift`, when wasm calls wasm) to produce and consume
lifted arguments and results, resp. These callbacks are also used
by `canon_lift` to update the `CallState` of the `Subtask` and notify
the async caller of progress via the `on_progress` local callback,
which is assigned to do something useful in the `async`-blocked case
below.
```python
  flat_ft = flatten_functype(opts, ft, 'lower')
  assert(types_match_values(flat_ft.params, flat_args))
  flat_args = CoreValueIter(flat_args)
  flat_results = None
  on_progress = lambda: None
  def on_start():
    subtask.state = CallState.STARTED
    on_progress()
    return lift_flat_values(cx, max_flat_params, flat_args, ft.param_types())
  def on_return(vs):
    subtask.state = CallState.RETURNED
    on_progress()
    nonlocal flat_results
    flat_results = lower_flat_values(cx, max_flat_results, vs, ft.result_types(), flat_args)
    assert(flat_args.done())
```
The `max_flat_{params,results}` variables used above are defined in
the synchronous and asynchronous branches next:
```python
  if opts.sync:
    assert(not contains_async_value(ft))
    max_flat_params = MAX_FLAT_PARAMS
    max_flat_results = MAX_FLAT_RESULTS
    await task.call_sync(callee, task, on_start, on_return)
    assert(subtask.state == CallState.RETURNED)
    subtask.finish()
    assert(types_match_values(flat_ft.results, flat_results))
```
In the synchronous case, `Task.call_sync` ensures a fully-synchronous
call to `callee` (that prevents any interleaved execution until
`callee` returns). The `not contains_async_value(ft)` assertion is
ensured by validation and reflects the fact that a function that takes
or returns a `future` or `stream` is extremely likely to deadlock if
called in this manner (since the whole point of these types is to
allow control flow to switch back and forth between caller and
callee).

The asynchronous case uses the `Task.call_async` method (defined above) to
immediately return control flow back to the `async` caller if `callee` blocks:
```python
  else:
    max_flat_params = 1
    max_flat_results = 0
    await task.call_async(callee, task, on_start, on_return)
    match subtask.state:
      case CallState.RETURNED:
        subtask.finish()
        flat_results = [0]
      case _:
        subtaski = subtask.add_to_waitables(task)
        def on_progress():
          def subtask_event():
            if subtask.state == CallState.RETURNED:
              subtask.finish()
            return (EventCode(subtask.state), subtaski, 0)
          subtask.set_event(subtask_event)
        assert(0 < subtaski <= Table.MAX_LENGTH < 2**28)
        assert(0 <= int(subtask.state) < 2**4)
        flat_results = [int(subtask.state) | (subtaski << 4)]

  return flat_results
```
If the `callee` reached the `RETURNED` state, the call returns `0`, signalling
to the caller that the parameters have been read and the results have been
written to the outparam buffer. Note that the callee may have blocked *after*
calling `task.return` and thus the callee may still be executing concurrently.
However, all the caller needs to know is that it has received its return value
(and all borrowed handles have been returned) and thus the subtask is ready to
be dropped (via `subtask.drop`).

If `callee` did not reach the `RETURNED` state, it must have blocked and so
the `Subtask` is added to the current component instance's `waitables` table,
eagerly returning the `i32` index packed with the `CallState` of the `Subtask`.
If the returned `CallState` is `STARTING`, the caller must keep the memory
pointed to by the first `i32` parameter valid until `task.wait` indicates that
subtask `i` has advanced to `STARTED` or `RETURNED`. Similarly, if the returned
state is `STARTED`, the caller must keep the memory pointed to by the final
`i32` parameter valid until `task.wait` indicates that the subtask has advanced
to `RETURNED`.

The `on_progress` callback is called by `on_start` and `on_return` above and
sets a pending event on the `Subtask` any time there is progress. If the
subtask advances `CallState` multiple times before the pending event is
delivered, the pending event is overwritten in-place, delivering only the
most-recent `CallState` to wasm. Once `CallState.RETURNED` is delivered, the
subtask is `finish()`ed, which returns ownership of borrowed handles to the
caller and allows the subtask to be dropped from the `waitables` table.

The above definitions of sync/async `canon_lift`/`canon_lower` ensure that a
sync-or-async `canon_lift` may call a sync-or-async `canon_lower`, with all
combinations working. This is why the `Task` class, which is used for both sync
and async `canon_lift` calls, contains the code for handling async-lowered
subtasks. As mentioned above, conservative syntactic analysis of all `canon`
definitions in a component can statically rule out combinations so that, e.g.,
a DAG of all-sync components use a plain synchronous callstack and a DAG of all
`async callback` components use only an event loop without fibers. It's only
when `async` (without a `callback`) or various compositions of async and sync
components are used that fibers (or [Asyncify]) are required to implement the
above async rules.

Since any cross-component call necessarily transits through a statically-known
`canon_lower`+`canon_lift` call pair, an AOT compiler can fuse `canon_lift` and
`canon_lower` into a single, efficient trampoline. In the future this may allow
efficient compilation of permissive subtyping between components (including the
elimination of string operations on the labels of records and variants) as well
as post-MVP [adapter functions].


### `canon resource.new`

For a canonical definition:
```wat
(canon resource.new $rt (core func $f))
```
validation specifies:
* `$rt` must refer to locally-defined (not imported) resource type
* `$f` is given type `(func (param $rt.rep) (result i32))`, where `$rt.rep` is
  currently fixed to be `i32`.

Calling `$f` invokes the following function, which adds an owning handle
containing the given resource representation in the current component
instance's `resources` table:
```python
async def canon_resource_new(rt, task, rep):
  trap_if(not task.inst.may_leave)
  h = ResourceHandle(rt, rep, own = True)
  i = task.inst.resources.add(h)
  return [i]
```


### `canon resource.drop`

For a canonical definition:
```wat
(canon resource.drop $rt $async? (core func $f))
```
validation specifies:
* `$rt` must refer to resource type
* `$f` is given type `(func (param i32))`

Calling `$f` invokes the following function, which removes the handle from the
current component instance's `resources` table and, if the handle was owning,
calls the resource's destructor.
```python
async def canon_resource_drop(rt, sync, task, i):
  trap_if(not task.inst.may_leave)
  inst = task.inst
  h = inst.resources.remove(i)
  trap_if(h.rt is not rt)
  trap_if(h.num_lends != 0)
  flat_results = [] if sync else [0]
  if h.own:
    assert(h.borrow_scope is None)
    if inst is rt.impl:
      if rt.dtor:
        await rt.dtor(h.rep)
    else:
      if rt.dtor:
        caller_opts = CanonicalOptions(sync = sync)
        callee_opts = CanonicalOptions(sync = rt.dtor_sync, callback = rt.dtor_callback)
        ft = FuncType([U32Type()],[])
        callee = partial(canon_lift, callee_opts, rt.impl, ft, rt.dtor)
        flat_results = await canon_lower(caller_opts, ft, callee, task, [h.rep])
      else:
        task.trap_if_on_the_stack(rt.impl)
  else:
    h.borrow_scope.num_borrows -= 1
  return flat_results
```
In general, the call to a resource's destructor is treated like a
cross-component call (as-if the destructor was exported by the component
defining the resource type). This means that cross-component destructor calls
follow the same concurrency rules as normal exports. However, since there are
valid reasons to call `resource.drop` in the same component instance that
defined the resource, which would otherwise trap at the reentrance guard of
`Task.enter`, an exception is made when the resource type's
implementation-instance is the same as the current instance (which is
statically known for any given `canon resource.drop`).

When a destructor isn't present, the rules still perform a reentrance check
since this is the caller's responsibility and the presence or absence of a
destructor is an encapsualted implementation detail of the resource type.


### `canon resource.rep`

For a canonical definition:
```wat
(canon resource.rep $rt (core func $f))
```
validation specifies:
* `$rt` must refer to a locally-defined (not imported) resource type
* `$f` is given type `(func (param i32) (result $rt.rep))`, where `$rt.rep` is
  currently fixed to be `i32`.

Calling `$f` invokes the following function, which extracts the resource
representation from the handle.
```python
async def canon_resource_rep(rt, task, i):
  h = task.inst.resources.get(i)
  trap_if(h.rt is not rt)
  return [h.rep]
```
Note that the "locally-defined" requirement above ensures that only the
component instance defining a resource can access its representation.


### 🔀 `canon context.get`

For a canonical definition:
```wat
(canon context.get $t $i (core func $f))
```
validation specifies:
* `$t` must be `i32` (for now; see [here][context-local storage])
* `$i` must be less than `2`
* `$f` is given type `(func (result i32))`

Calling `$f` invokes the following function, which reads the [context-local
storage] of the [current task]:
```python
async def canon_context_get(t, i, task):
  assert(t == 'i32')
  assert(i < ContextLocalStorage.LENGTH)
  return [task.context.get(i)]
```


### 🔀 `canon context.set`

For a canonical definition:
```wat
(canon context.set $t $i (core func $f))
```
validation specifies:
* `$t` must be `i32` (for now; see [here][context-local storage])
* `$i` must be less than `2`
* `$f` is given type `(func (param $v i32))`

Calling `$f` invokes the following function, which writes to the [context-local
storage] of the [current task]:
```python
async def canon_context_set(t, i, task, v):
  assert(t == 'i32')
  assert(i < ContextLocalStorage.LENGTH)
  task.context.set(i, v)
  return []
```


### 🔀 `canon backpressure.set`

For a canonical definition:
```wat
(canon backpressure.set (core func $f))
```
validation specifies:
* `$f` is given type `(func (param $enabled i32))`

Calling `$f` invokes the following function, which sets the `backpressure`
flag on the current `ComponentInstance`:
```python
async def canon_backpressure_set(task, flat_args):
  trap_if(task.opts.sync)
  task.inst.backpressure = bool(flat_args[0])
  return []
```
The `backpressure` flag is read by `Task.enter` (defined above) to prevent new
tasks from entering the component instance and forcing the guest code to
consume resources.


### 🔀 `canon task.return`

For a canonical definition:
```wat
(canon task.return (result $t)? $opts (core func $f))
```

In addition to [general validation of `$opts`](#canonopt-validation) validation
specifies:

* `$f` is given type `flatten_functype($opts, (func (param $t)?), 'lower')`
* `$opts` may only contain `memory` and `string-encoding`
<<<<<<< HEAD
* [`lift($f.result)` above](#canonopt-validation) defines required options
=======
>>>>>>> 8f9f8813

Calling `$f` invokes the following function which uses `Task.return_` to lift
and pass the results to the caller:
```python
async def canon_task_return(task, result_type, opts: LiftLowerOptions, flat_args):
  trap_if(not task.inst.may_leave)
  trap_if(task.opts.sync and not task.opts.always_task_return)
  trap_if(result_type != task.ft.results)
  trap_if(not LiftOptions.equal(opts, task.opts))
  task.return_(flat_args)
  return []
```
The `trap_if(result_type != task.ft.results)` guard ensures that, in a
component with multiple exported functions of different types, `task.return` is
not called with a mismatched result type (which, due to indirect control flow,
can in general only be caught dynamically).

The `trap_if(not LiftOptions.equal(opts, task.opts))` guard ensures that the
return value is lifted the same way as the `canon lift` from which this
`task.return` is returning. This ensures that AOT fusion of `canon lift` and
`canon lower` can generate a thunk that is indirectly called by `task.return`
after these guards. Inside `LiftOptions.equal`, `opts.memory` is compared with
`task.opts.memory` via object identity of the mutable memory instance. Since
`memory` refers to a mutable *instance* of memory, this comparison is not
concerned with the static memory indices (in `canon lift` and `canon
task.return`), only the identity of the memories created
at instantiation-/ run-time. In Core WebAssembly spec terms, the test is on the
equality of the [`memaddr`] values stored in the instance's [`memaddrs` table]
which is indexed by the static [`memidx`].


### 🔀 `canon yield`

For a canonical definition:
```wat
(canon yield $async? (core func $f))
```
validation specifies:
* `$f` is given type `(func)`

Calling `$f` calls `Task.yield_` to allow other tasks to execute:
```python
async def canon_yield(sync, task):
  trap_if(not task.inst.may_leave)
  trap_if(task.opts.callback and not sync)
  await task.yield_(sync)
  return []
```
If `async` is not set, no other tasks *in the same component instance* can
execute, however tasks in *other* component instances may execute. This allows
a long-running task in one component to avoid starving other components without
needing support full reentrancy.

The guard preventing `async` use of `task.poll` when a `callback` has
been used preserves the invariant that producer toolchains using
`callback` never need to handle multiple overlapping callback
activations.


### 🔀 `canon waitable-set.new`

For a canonical definition:
```wat
(canon waitable-set.new (core func $f))
```
validation specifies:
* `$f` is given type `(func (result i32))`

Calling `$f` invokes the following function, which adds an empty waitable set
to the component instance's `waitable_sets` table:
```python
async def canon_waitable_set_new(task):
  trap_if(not task.inst.may_leave)
  return [ task.inst.waitable_sets.add(WaitableSet()) ]
```


### 🔀 `canon waitable-set.wait`

For a canonical definition:
```wat
(canon waitable-set.wait $async? (memory $mem) (core func $f))
```
validation specifies:
* `$f` is given type `(func (param $si) (param $ptr i32) (result i32))`

Calling `$f` invokes the following function which waits for progress to be made
on a waitable in the given waitable set (indicated by index `$si`) and then
returning its `EventCode` and writing the payload values into linear memory:
```python
async def canon_waitable_set_wait(sync, mem, task, si, ptr):
  trap_if(not task.inst.may_leave)
  trap_if(task.opts.callback and not sync)
  s = task.inst.waitable_sets.get(si)
  e = await task.wait_on(s.wait(), sync)
  return unpack_event(mem, task, ptr, e)

def unpack_event(mem, task, ptr, e: EventTuple):
  event, p1, p2 = e
  cx = LiftLowerContext(LiftLowerOptions(memory = mem), task.inst)
  store(cx, p1, U32Type(), ptr)
  store(cx, p2, U32Type(), ptr + 4)
  return [event]
```
If `async` is not set, `wait_on` will prevent other tasks from executing in
the same component instance, which can be useful for producer toolchains in
situations where interleaving is not supported. However, this is generally
worse for concurrency and thus producer toolchains should set `async` when
possible.

`wait` can be called from a synchronously-lifted export so that even
synchronous code can make concurrent import calls. In these synchronous cases,
though, the automatic backpressure (applied by `Task.enter`) will ensure there
is only ever at most once synchronously-lifted task executing in a component
instance at a time.

The guard preventing `async` use of `wait` when a `callback` has been used
preserves the invariant that producer toolchains using `callback` never need to
handle multiple overlapping callback activations.


### 🔀 `canon waitable-set.poll`

For a canonical definition:
```wat
(canon waitable-set.poll $async? (memory $mem) (core func $f))
```
validation specifies:
* `$f` is given type `(func (param $si i32) (param $ptr i32) (result i32))`

Calling `$f` invokes the following function, which returns `NONE` (`0`) instead
of blocking if there is no event available, and otherwise returns the event the
same way as `wait`.
```python
async def canon_waitable_set_poll(sync, mem, task, si, ptr):
  trap_if(not task.inst.may_leave)
  trap_if(task.opts.callback and not sync)
  s = task.inst.waitable_sets.get(si)
  await task.yield_(sync)
  if (e := s.poll()):
    return unpack_event(mem, task, ptr, e)
  return [EventCode.NONE]
```
When `async` is set, `task.poll` can yield to other tasks (in this or other
components) as part of polling for an event.

The guard preventing `async` use of `task.poll` when a `callback` has
been used preserves the invariant that producer toolchains using
`callback` never need to handle multiple overlapping callback
activations.


### 🔀 `canon waitable-set.drop`

For a canonical definition:
```wat
(canon waitable-set.drop (core func $f))
```
validation specifies:
* `$f` is given type `(func (param i32))`

Calling `$f` invokes the following function, which removes the given
waitable set from the component instance table, performing the guards defined
by `WaitableSet.drop` above:
```python
async def canon_waitable_set_drop(task, i):
  trap_if(not task.inst.may_leave)
  s = task.inst.waitable_sets.remove(i)
  s.drop()
  return []
```


### 🔀 `canon waitable.join`

For a canonical definition:
```wat
(canon waitable.join (core func $f))
```
validation specifies:
* `$f` is given type `(func (param $wi i32) (param $si i32))`

Calling `$f` invokes the following function:
```python
async def canon_waitable_join(task, wi, si):
  trap_if(not task.inst.may_leave)
  w = task.inst.waitables.get(wi)
  if si == 0:
    w.join(None)
  else:
    w.join(task.inst.waitable_sets.get(si))
  return []
```
Note that tables do not allow elements at index `0`, so `0` is a valid sentinel
that tells `join` to remove the given waitable from any set that it is
currently a part of. Waitables can be a member of at most one set, so if the
given waitable is already in one set, it will be transferred.


### 🔀 `canon subtask.drop`

For a canonical definition:
```wat
(canon subtask.drop (core func $f))
```
validation specifies:
* `$f` is given type `(func (param i32))`

Calling `$f` removes the subtask at the given index from the current
component instance's `watiable` table, performing the guards and bookkeeping
defined by `Subtask.drop()`.
```python
async def canon_subtask_drop(task, i):
  trap_if(not task.inst.may_leave)
  s = task.inst.waitables.remove(i)
  trap_if(not isinstance(s, Subtask))
  s.drop()
  return []
```


### 🔀 `canon {stream,future}.new`

For canonical definitions:
```wat
(canon stream.new $t (core func $f))
(canon future.new $t (core func $f))
```
validation specifies:
* `$f` is given type `(func (result i32))`

Calling `$f` calls `canon_{stream,future}_new` which creates a new abstract
{stream, future} and adds a new writable end for it to the `waitables` table
and returns its index.
```python
async def canon_stream_new(elem_type, task):
  trap_if(not task.inst.may_leave)
  stream = ReadableStreamGuestImpl(elem_type, task.inst)
  return [ task.inst.waitables.add(WritableStreamEnd(stream)) ]

async def canon_future_new(t, task):
  trap_if(not task.inst.may_leave)
  future = ReadableStreamGuestImpl(t, task.inst)
  return [ task.inst.waitables.add(WritableFutureEnd(future)) ]
```
Because futures are just streams with extra limitations, here we see that a
`WritableFutureEnd` shares the same `ReadableStreamGuestImpl` type as
`WritableStreamEnd`; the extra limitations are added by `WritableFutureEnd` and
the future built-ins below.


### 🔀 `canon {stream,future}.{read,write}`

For canonical definitions:
```wat
(canon stream.read $t $opts (core func $f))
(canon stream.write $t $opts (core func $f))
```
In addition to [general validation of `$opts`](#canonopt-validation) validation
specifies:
* `$f` is given type `(func (param i32 i32 i32) (result i32))`
* [`lower($t)` above](#canonopt-validation) defines required options for `stream.write`
* [`lift($t)` above](#canonopt-validation) defines required options for `stream.read`
* `memory` is required to be present

For canonical definitions:
```wat
(canon future.read $t $opts (core func $f))
(canon future.write $t $opts (core func $f))
```
validation specifies:
* `$f` is given type `(func (param i32 i32) (result i32))`
* [`lower($t)` above](#canonopt-validation) defines required options for `future.write`
* [`lift($t)` above](#canonopt-validation) defines required options for `future.read`
* `memory` is required to be present

The implementation of these four built-ins all funnel down to a single
parameterized `copy` function:
```python
async def canon_stream_read(t, opts, task, i, ptr, n):
  return await copy(ReadableStreamEnd, WritableBufferGuestImpl, EventCode.STREAM_READ,
                    t, opts, task, i, ptr, n)

async def canon_stream_write(t, opts, task, i, ptr, n):
  return await copy(WritableStreamEnd, ReadableBufferGuestImpl, EventCode.STREAM_WRITE,
                    t, opts, task, i, ptr, n)

async def canon_future_read(t, opts, task, i, ptr):
  return await copy(ReadableFutureEnd, WritableBufferGuestImpl, EventCode.FUTURE_READ,
                    t, opts, task, i, ptr, 1)

async def canon_future_write(t, opts, task, i, ptr):
  return await copy(WritableFutureEnd, ReadableBufferGuestImpl, EventCode.FUTURE_WRITE,
                    t, opts, task, i, ptr, 1)
```

Introducing the `copy` function in chunks, `copy` first checks that the
`Waitable` at index `i` is the right type and that there is not already a copy
in progress. (In the future, this restriction could be relaxed, allowing a
finite number of pipelined reads or writes.) Then a readable or writable buffer
is created which (in `Buffer`'s constructor) eagerly checks the alignment and
bounds of (`i`, `n`).
```python
async def copy(EndT, BufferT, event_code, t, opts, task, i, ptr, n):
  trap_if(not task.inst.may_leave)
  e = task.inst.waitables.get(i)
  trap_if(not isinstance(e, EndT))
  trap_if(e.stream.t != t)
  trap_if(e.copying)
  assert(not contains_borrow(t))
  cx = LiftLowerContext(opts, task.inst, borrow_scope = None)
  buffer = BufferT(t, cx, ptr, n)
```

Next, in the synchronous case, `Task.wait_on` is used to synchronously and
uninterruptibly wait for the `on_*` callbacks to indicate that the copy has made
progress. In the case of `on_partial_copy`, this code carefully delays the call
to `revoke_buffer` until right before control flow is returned back to the
calling core wasm code. This enables another task to potentially complete
multiple partial copies before having to context-switch back.
```python
  if opts.sync:
    final_revoke_buffer = None
    def on_partial_copy(revoke_buffer):
      nonlocal final_revoke_buffer
      final_revoke_buffer = revoke_buffer
      if not async_copy.done():
        async_copy.set_result(None)
    on_copy_done = partial(on_partial_copy, revoke_buffer = lambda:())
    if e.copy(buffer, on_partial_copy, on_copy_done) != 'done':
      async_copy = asyncio.Future()
      await task.wait_on(async_copy, sync = True)
      final_revoke_buffer()
```

In the asynchronous case, the `on_*` callbacks set a pending event on the
`Waitable` which will be delivered to core wasm when core wasm calls
`task.{wait,poll}` or, if using `callback`, returns to the event loop.
Symmetric to the synchronous case, this code carefully delays calling
`revoke_buffer` until the copy event is actually delivered to core wasm,
allowing multiple partial copies to complete in the interim, reducing overall
context-switching overhead.
```python
  else:
    def copy_event(revoke_buffer):
      revoke_buffer()
      e.copying = False
      return (event_code, i, pack_copy_result(task, buffer, e))
    def on_partial_copy(revoke_buffer):
      e.set_event(partial(copy_event, revoke_buffer))
    def on_copy_done():
      e.set_event(partial(copy_event, revoke_buffer = lambda:()))
    if e.copy(buffer, on_partial_copy, on_copy_done) != 'done':
      e.copying = True
      return [BLOCKED]
  return [pack_copy_result(task, buffer, e)]
```
However the copy completes, the results are reported to the caller via
`pack_copy_result`:
```python
BLOCKED = 0xffff_ffff
CLOSED  = 0x8000_0000

def pack_copy_result(task, buffer, e):
  if buffer.progress or not e.stream.closed():
    assert(buffer.progress <= Buffer.MAX_LENGTH < BLOCKED)
    assert(not (buffer.progress & CLOSED))
    return buffer.progress
  else:
    if (maybe_errctx := e.stream.closed_with()):
      errctxi = task.inst.error_contexts.add(maybe_errctx)
      assert(errctxi != 0)
    else:
      errctxi = 0
    assert(errctxi <= Table.MAX_LENGTH < BLOCKED)
    assert(not (errctxi & CLOSED))
    return errctxi | CLOSED
```
The order of tests here indicates that, if some progress was made and then the
stream was closed, only the progress is reported and the `CLOSED` status is
left to be discovered next time.


### 🔀 `canon {stream,future}.cancel-{read,write}`

For canonical definitions:
```wat
(canon stream.cancel-read $t $async? (core func $f))
(canon stream.cancel-write $t $async? (core func $f))
(canon future.cancel-read $t $async? (core func $f))
(canon future.cancel-write $t $async? (core func $f))
```
validation specifies:
* `$f` is given type `(func (param i32) (result i32))`

The implementation of these four built-ins all funnel down to a single
parameterized `cancel_copy` function:
```python
async def canon_stream_cancel_read(t, sync, task, i):
  return await cancel_copy(ReadableStreamEnd, EventCode.STREAM_READ, t, sync, task, i)

async def canon_stream_cancel_write(t, sync, task, i):
  return await cancel_copy(WritableStreamEnd, EventCode.STREAM_WRITE, t, sync, task, i)

async def canon_future_cancel_read(t, sync, task, i):
  return await cancel_copy(ReadableFutureEnd, EventCode.FUTURE_READ, t, sync, task, i)

async def canon_future_cancel_write(t, sync, task, i):
  return await cancel_copy(WritableFutureEnd, EventCode.FUTURE_WRITE, t, sync, task, i)

async def cancel_copy(EndT, event_code, t, sync, task, i):
  trap_if(not task.inst.may_leave)
  e = task.inst.waitables.get(i)
  trap_if(not isinstance(e, EndT))
  trap_if(e.stream.t != t)
  trap_if(not e.copying)
  if not e.has_pending_event():
    e.stream.cancel()
    if not e.has_pending_event():
      if sync:
        await task.wait_on(e.wait_for_pending_event(), sync = True)
      else:
        return [BLOCKED]
  code,index,payload = e.get_event()
  assert(not e.copying and code == event_code and index == i)
  return [payload]
```
The *first* check for `e.has_pending_event()` catches the case where the copy has
already racily finished, in which case we must *not* call `stream.cancel()`.
Calling `stream.cancel()` may, but is not required to, recursively call one of
the `on_*` callbacks (passed by `canon_{stream,future}_{read,write}` above)
which will set a pending event that is caught by the *second* check for
`e.has_pending_event()`.

If the copy hasn't been cancelled, the synchronous case uses `Task.wait_on` to
synchronously and uninterruptibly wait for one of the `on_*` callbacks to
eventually be called (which will set the pending event).

The asynchronous case simply returns `BLOCKING` and the client code must wait
as usual for a `{STREAM,FUTURE}_{READ,WRITE}` event. In this case, cancellation
has served only to asynchronously request that the host relinquish the buffer
ASAP without waiting for anything to be read or written.

If `BLOCKING` is *not* returned, the pending event (which is necessarily a
`copy_event`) is eagerly delivered to core wasm as the return value, thereby
saving an additional turn of the event loop. In this case, the core wasm
caller can assume that ownership of the buffer has been returned.


### 🔀 `canon {stream,future}.close-{readable,writable}`

For canonical definitions:
```wat
(canon stream.close-readable $t (core func $f))
(canon stream.close-writable $t (core func $f))
(canon future.close-readable $t (core func $f))
(canon future.close-writable $t (core func $f))
```
validation specifies:
* `$f` is given type `(func (param i32 i32))`

Calling `$f` removes the readable or writable end of the stream or future at
the given index from the current component instance's `waitable` table,
performing the guards and bookkeeping defined by
`{Readable,Writable}{Stream,Future}End.drop()` above.
```python
async def canon_stream_close_readable(t, task, i, errctxi):
  return await close(ReadableStreamEnd, t, task, i, errctxi)

async def canon_stream_close_writable(t, task, hi, errctxi):
  return await close(WritableStreamEnd, t, task, hi, errctxi)

async def canon_future_close_readable(t, task, i, errctxi):
  return await close(ReadableFutureEnd, t, task, i, errctxi)

async def canon_future_close_writable(t, task, hi, errctxi):
  return await close(WritableFutureEnd, t, task, hi, errctxi)

async def close(EndT, t, task, hi, errctxi):
  trap_if(not task.inst.may_leave)
  e = task.inst.waitables.remove(hi)
  if errctxi == 0:
    maybe_errctx = None
  else:
    maybe_errctx = task.inst.error_contexts.get(errctxi)
  trap_if(not isinstance(e, EndT))
  trap_if(e.stream.t != t)
  e.drop(maybe_errctx)
  return []
```
Passing a non-zero `errctxi` index indicates that this stream end is being
closed due to an error, with the given `error-context` providing information
that can be printed to aid in debugging. While, as explained above, the
*contents* of the `error-context` value are non-deterministic (and may, e.g.,
be empty), the presence or absence of an `error-context` value is semantically
meaningful for distinguishing between success or failure. Concretely, the
packed `i32` returned by `{stream,future}.{read,write}` operations indicates
success or failure by whether the `error-context` index is `0` or not.


### 🔀 `canon error-context.new`

For a canonical definition:
```wat
(canon error-context.new $opts (core func $f))
```
validation specifies:
* `$f` is given type `(func (param i32 i32) (result i32))`
* `async` is not present
* `memory` must be present

Calling `$f` calls the following function which uses the `$opts` immediate to
(non-deterministically) lift the debug message, create a new `ErrorContext`
value, store it in the per-component-instance `error_contexts` table and
returns its index.
```python
@dataclass
class ErrorContext:
  debug_message: String

async def canon_error_context_new(opts, task, ptr, tagged_code_units):
  trap_if(not task.inst.may_leave)
  if DETERMINISTIC_PROFILE or random.randint(0,1):
    s = String(('', 'utf8', 0))
  else:
    cx = LiftLowerContext(opts, task.inst)
    s = load_string_from_range(cx, ptr, tagged_code_units)
    s = host_defined_transformation(s)
  i = task.inst.error_contexts.add(ErrorContext(s))
  return [i]
```
Supporting the requirement (introduced in the
[explainer](Explainer.md#error-context-type)) that wasm code does not depend on
the contents of `error-context` values for behavioral correctness, the debug
message is completely discarded non-deterministically or, in the deterministic
profile, always. Importantly (for performance), when the debug message is
discarded, it is not even lifted and thus the O(N) well-formedness conditions
are not checked. (Note that `host_defined_transformation` is not defined by the
Canonical ABI and stands for an arbitrary host-defined function.)


### 🔀 `canon error-context.debug-message`

For a canonical definition:
```wat
(canon error-context.debug-message $opts (core func $f))
```
validation specifies:
* `$f` is given type `(func (param i32 i32))`
* `async` is not present
* `memory` must be present
* `realloc` must be present

Calling `$f` calls the following function which uses the `$opts` immediate to
lowers the `ErrorContext`'s debug message. While *producing* an `error-context`
value may non-deterministically discard or transform the debug message, a
single `error-context` value must return the same debug message from
`error.debug-message` over time.
```python
async def canon_error_context_debug_message(opts, task, i, ptr):
  trap_if(not task.inst.may_leave)
  errctx = task.inst.error_contexts.get(i)
  cx = LiftLowerContext(opts, task.inst)
  store_string(cx, errctx.debug_message, ptr)
  return []
```
Note that `ptr` points to an 8-byte region of memory into which will be stored
the pointer and length of the debug string (allocated via `opts.realloc`).

### 🔀 `canon error-context.drop`

For a canonical definition:
```wat
(canon error-context.drop (core func $f))
```
validation specifies:
* `$f` is given type `(func (param i32))`

Calling `$f` calls the following function, which drops the `error-context`
value from the current component instance's `error_contexts` table.
```python
async def canon_error_context_drop(task, i):
  trap_if(not task.inst.may_leave)
  task.inst.error_contexts.remove(i)
  return []
```


### 🧵 `canon thread.spawn_ref`

For a canonical definition:
```wat
(canon thread.spawn_ref $ft (core func $spawn_ref))
```
validation specifies:
* `$ft` must refer to a `shared` function type; initially, only the type
  `(shared (func (param $c i32)))` is allowed (see explanation below)
* `$spawn_ref` is given type `(func (param $f (ref null $ft)) (param $c i32)
  (result $e i32))`.

> Note: ideally, a thread could be spawned with [arbitrary thread parameters].
> Currently, that would require additional work in the toolchain to support so,
> for simplicity, the current proposal simply fixes a single `i32` parameter
> type. However, `thread.spawn_ref` could be extended to allow arbitrary thread
> parameters in the future, once it's concretely beneficial to the toolchain.
> The inclusion of `$ft` ensures backwards compatibility for when arbitrary
> parameters are allowed.

Calling `$spawn_ref` checks that the reference `$f` is not null. Then, it spawns
a thread which:
  - invokes `$f` with `$c`
  - executes `$f` until completion or trap in a `shared` context as described by
    the [shared-everything threads] proposal.

In pseudocode, `$spawn_ref` looks like:

```python
def canon_thread_spawn_ref(f, c):
  trap_if(f is None)
  if DETERMINISTIC_PROFILE:
    return [-1]

  def thread_start():
    try:
      f(c)
    except CoreWebAssemblyException:
      trap()

  if spawn(thread_start):
    return [0]
  else:
    return [-1]
```


### 🧵 `canon thread.spawn_indirect`

For a canonical definition:
```wat
(canon thread.spawn_indirect $ft $tbl (core func $spawn_indirect))
```
validation specifies:
* `$ft` must refer to a `shared` function type; initially, only the type
  `(shared (func (param $c i32)))` is allowed (see explanation in
  `thread.spawn_ref` above)
* `$tbl` must refer to a shared table whose element type matches `(ref null
  (shared func))`
* `$spawn_indirect` is given type `(func (param $i i32) (param $c i32) (result
  $e i32))`.

Calling `$spawn_indirect` retrieves a reference to function `$f` from table
`$tbl` and checks that `$f` is of type `$ft`. If that succeeds, it spawns a
thread which:
  - invokes `$f` with `$c`
  - executes `$f` until completion or trap in a `shared` context as described by
    the [shared-everything threads] proposal.

In pseudocode, `$spawn_indirect` looks like:

```python
def canon_thread_spawn_indirect(ft, tbl, i, c):
  f = tbl[i]
  trap_if(f is None)
  trap_if(f.type != ft)
  if DETERMINISTIC_PROFILE:
    return [-1]

  def thread_start():
    try:
      f(c)
    except CoreWebAssemblyException:
      trap()

  if spawn(thread_start):
    return [0]
  else:
    return [-1]
```


### 🧵 `canon thread.available_parallelism`

For a canonical definition:
```wat
(canon thread.available_parallelism (core func $f))
```
validation specifies:
* `$f` is given type `(func shared (result i32))`.

Calling `$f` returns the number of threads the underlying hardware can be
expected to execute in parallel. This value can be artificially limited by
engine configuration and is not allowed to change over the lifetime of a
component instance.

```python
def canon_thread_available_parallelism():
  if DETERMINISTIC_PROFILE:
    return [1]
  else:
    return [NUM_ALLOWED_THREADS]
```


[Virtualization Goals]: Goals.md
[Canonical Definitions]: Explainer.md#canonical-definitions
[`canonopt`]: Explainer.md#canonical-definitions
[`canon`]: Explainer.md#canonical-definitions
[Type Definitions]: Explainer.md#type-definitions
[Component Invariant]: Explainer.md#component-invariants
[Component Invariants]: Explainer.md#component-invariants
[JavaScript Embedding]: Explainer.md#JavaScript-embedding
[Adapter Functions]: FutureFeatures.md#custom-abis-via-adapter-functions
[Shared-Everything Dynamic Linking]: examples/SharedEverythingDynamicLinking.md
[Structured Concurrency]: Async.md#structured-concurrency
[Current Task]: Async.md#current-task
[Readable and Writable Ends]: Async.md#streams-and-futures
[Context-Local Storage]: Async.md#context-local-storage

[Administrative Instructions]: https://webassembly.github.io/spec/core/exec/runtime.html#syntax-instr-admin
[Implementation Limits]: https://webassembly.github.io/spec/core/appendix/implementation.html
[Function Instance]: https://webassembly.github.io/spec/core/exec/runtime.html#function-instances
[Two-level]: https://webassembly.github.io/spec/core/syntax/modules.html#syntax-import

[Multi-value]: https://github.com/WebAssembly/multi-value/blob/master/proposals/multi-value/Overview.md
[Exceptions]: https://github.com/WebAssembly/exception-handling/blob/main/proposals/exception-handling/Exceptions.md
[WASI]: https://github.com/webassembly/wasi
[Deterministic Profile]: https://github.com/WebAssembly/profiles/blob/main/proposals/profiles/Overview.md
[stack-switching]: https://github.com/WebAssembly/stack-switching
[`memaddr`]: https://webassembly.github.io/spec/core/exec/runtime.html#syntax-memaddr
[`memaddrs` table]: https://webassembly.github.io/spec/core/exec/runtime.html#syntax-moduleinst
[`memidx`]: https://webassembly.github.io/spec/core/syntax/modules.html#syntax-memidx

[Alignment]: https://en.wikipedia.org/wiki/Data_structure_alignment
[UTF-8]: https://en.wikipedia.org/wiki/UTF-8
[UTF-16]: https://en.wikipedia.org/wiki/UTF-16
[Latin-1]: https://en.wikipedia.org/wiki/ISO/IEC_8859-1
[Unicode Scalar Value]: https://unicode.org/glossary/#unicode_scalar_value
[Unicode Code Point]: https://unicode.org/glossary/#code_point
[Surrogate]: https://unicode.org/faq/utf_bom.html#utf16-2
[Name Mangling]: https://en.wikipedia.org/wiki/Name_mangling
[Fibers]: https://en.wikipedia.org/wiki/Fiber_(computer_science)
[Asyncify]: https://emscripten.org/docs/porting/asyncify.html

[`import_name`]: https://clang.llvm.org/docs/AttributeReference.html#import-name
[`export_name`]: https://clang.llvm.org/docs/AttributeReference.html#export-name

[Arbitrary Thread Parameters]: https://github.com/WebAssembly/shared-everything-threads/discussions/3
[wasi-libc Convention]: https://github.com/WebAssembly/wasi-libc/blob/925ad6d7/libc-top-half/musl/src/thread/pthread_create.c#L318
[Shared-Everything Threads]: https://github.com/WebAssembly/shared-everything-threads/blob/main/proposals/shared-everything-threads/Overview.md

[`asyncio`]: https://docs.python.org/3/library/asyncio.html
[`asyncio.Event`]: https://docs.python.org/3/library/asyncio-sync.html#event
[`asyncio.Condition`]: https://docs.python.org/3/library/asyncio-sync.html#condition

[OIO]: https://en.wikipedia.org/wiki/Overlapped_I/O
[io_uring]: https://en.wikipedia.org/wiki/Io_uring<|MERGE_RESOLUTION|>--- conflicted
+++ resolved
@@ -3232,10 +3232,7 @@
 
 * `$f` is given type `flatten_functype($opts, (func (param $t)?), 'lower')`
 * `$opts` may only contain `memory` and `string-encoding`
-<<<<<<< HEAD
 * [`lift($f.result)` above](#canonopt-validation) defines required options
-=======
->>>>>>> 8f9f8813
 
 Calling `$f` invokes the following function which uses `Task.return_` to lift
 and pass the results to the caller:
